# Byte-compiled / optimized / DLL files
__pycache__/
*.py[cod]
*$py.class

# C extensions
*.so

# Distribution / packaging
.Python
build/
develop-eggs/
dist/
downloads/
eggs/
.eggs/
lib/
lib64/
parts/
sdist/
var/
wheels/
share/python-wheels/
*.egg-info/
.installed.cfg
*.egg
MANIFEST

# PyInstaller
#  Usually these files are written by a python script from a template
#  before PyInstaller builds the exe, so as to inject date/other infos into it.
*.manifest
*.spec

# Installer logs
pip-log.txt
pip-delete-this-directory.txt

# Unit test / coverage reports
htmlcov/
.tox/
.nox/
.coverage
.coverage.*
.cache
nosetests.xml
coverage.xml
*.cover
*.py,cover
.hypothesis/
.pytest_cache/
cover/

# Translations
*.mo
*.pot

# Django stuff:
*.log
local_settings.py
db.sqlite3
db.sqlite3-journal

# Flask stuff:
instance/
.webassets-cache

# Scrapy stuff:
.scrapy

# Sphinx documentation
docs/_build/

# PyBuilder
.pybuilder/
target/

# Jupyter Notebook
.ipynb_checkpoints

# IPython
profile_default/
ipython_config.py

# pyenv
#   For a library or package, you might want to ignore these files since the code is
#   intended to run in multiple environments; otherwise, check them in:
# .python-version

# pipenv
#   According to pypa/pipenv#598, it is recommended to include Pipfile.lock in version control.
#   However, in case of collaboration, if having platform-specific dependencies or dependencies
#   having no cross-platform support, pipenv may install dependencies that don't work, or not
#   install all needed dependencies.
#Pipfile.lock

# poetry
#   Similar to Pipfile.lock, it is generally recommended to include poetry.lock in version control.
#   This is especially recommended for binary packages to ensure reproducibility, and is more
#   commonly ignored for libraries.
#   https://python-poetry.org/docs/basic-usage/#commit-your-poetrylock-file-to-version-control
#poetry.lock

# pdm
#   Similar to Pipfile.lock, it is generally recommended to include pdm.lock in version control.
#pdm.lock
#   pdm stores project-wide configurations in .pdm.toml, but it is recommended to not include it
#   in version control.
#   https://pdm.fming.dev/#use-with-ide
.pdm.toml

# PEP 582; used by e.g. github.com/David-OConnor/pyflow and github.com/pdm-project/pdm
__pypackages__/

# Celery stuff
celerybeat-schedule
celerybeat.pid

# SageMath parsed files
*.sage.py

# Environments
.env
.venv
env/
venv/
ENV/
env.bak/
venv.bak/

# Spyder project settings
.spyderproject
.spyproject

# Rope project settings
.ropeproject

# mkdocs documentation
/site

# mypy
.mypy_cache/
.dmypy.json
dmypy.json

# Pyre type checker
.pyre/

# pytype static type analyzer
.pytype/

# Cython debug symbols
cython_debug/

# PyCharm
#  JetBrains specific template is maintained in a separate JetBrains.gitignore that can
#  be found at https://github.com/github/gitignore/blob/main/Global/JetBrains.gitignore
#  and can be added to the global gitignore or merged into this file.  For a more nuclear
#  option (not recommended) you can uncomment the following to ignore the entire idea folder.
#.idea/
cache.json
logs/

# shell scripts
start.sh

<<<<<<< HEAD
#random stuff
database.db
vectors.pickle.gz
=======
agents/*.txt
>>>>>>> 8e5ee0e6
<|MERGE_RESOLUTION|>--- conflicted
+++ resolved
@@ -164,10 +164,6 @@
 # shell scripts
 start.sh
 
-<<<<<<< HEAD
-#random stuff
 database.db
 vectors.pickle.gz
-=======
-agents/*.txt
->>>>>>> 8e5ee0e6
+agents/*.txt