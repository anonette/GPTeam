--- conflicted
+++ resolved
@@ -2,13 +2,9 @@
 import re
 import time
 from enum import Enum
-<<<<<<< HEAD
-from typing import Any, Dict, List, Optional, Tuple, Union, TYPE_CHECKING
+from typing import TYPE_CHECKING, Any, Dict, List, Optional, Tuple, Union
 from uuid import UUID
-=======
-from typing import TYPE_CHECKING, Any, Dict, List, Optional, Tuple, Union
-
->>>>>>> 35137b2c
+
 from dotenv import load_dotenv
 from langchain import LLMChain
 from langchain.agents import AgentExecutor, AgentOutputParser, LLMSingleActionAgent
@@ -23,27 +19,18 @@
 from src.world.context import WorldContext
 
 from ..event.base import Event, EventsManager
-<<<<<<< HEAD
 from ..memory.base import MemoryType
-from ..tools.base import all_tools
+from ..tools.base import TOOLS, CustomTool, all_tools, get_tools
 from ..tools.context import ToolContext
-=======
-from ..tools.base import TOOLS, CustomTool, get_tools
 from ..tools.name import ToolName
 from ..utils.colors import LogColor
 from ..utils.formatting import print_to_console
->>>>>>> 35137b2c
 from ..utils.model_name import ChatModelName
 from ..utils.models import ChatModel
 from ..utils.parameters import DEFAULT_SMART_MODEL
 from ..utils.prompt import PromptString
+from ..world.context import WorldContext
 from .plans import PlanStatus, SinglePlan
-<<<<<<< HEAD
-from ..utils.formatting import print_to_console
-from ..utils.colors import LogColor
-from ..world.context import WorldContext
-=======
->>>>>>> 35137b2c
 
 load_dotenv()
 
@@ -111,24 +98,15 @@
 class PlanExecutor(BaseModel):
     """Executes plans for an agent."""
 
-<<<<<<< HEAD
     agent_id: UUID
-    executor: LLMSingleActionAgent
     world_context: WorldContext
     plan: Optional[SinglePlan] = None
     intermediate_steps: List[Tuple[AgentAction, str]] = []
 
     def __init__(self, agent_id: UUID, world_context: WorldContext) -> None:
-=======
-    context: ExecutorContext
-    plan: Optional[SinglePlan] = None
-    intermediate_steps: List[Tuple[AgentAction, str]] = []
-
-    def __init__(self, context: ExecutorContext) -> None:
-        super().__init__(context=context)
+        super().__init__(agent_id=agent_id, world_context=world_context)
 
     def get_executor(self, tools: list[CustomTool]) -> LLMSingleActionAgent:
->>>>>>> 35137b2c
         prompt = CustomPromptTemplate(
             template=PromptString.EXECUTE_PLAN.value,
             tools=tools,
@@ -150,15 +128,10 @@
             output_parser=output_parser,
             stop=["\nObservation:"],
         )
-<<<<<<< HEAD
-
-        super().__init__(agent_id=agent_id, executor=executor, world_context=world_context)
-=======
         return executor
 
     def update_location_context(self, location_context: str) -> None:
         self.context.location_context = location_context
->>>>>>> 35137b2c
 
     def set_plan(self, plan: SinglePlan) -> None:
         self.plan = plan
@@ -187,9 +160,7 @@
 
         for log in response.log.split("\n"):
             suffix = log.split(":")[0] if ":" in log else "Thought"
-            print_to_console(
-                f"{agent_name}: {suffix}: ", LogColor.THOUGHT, log
-            )
+            print_to_console(f"{agent_name}: {suffix}: ", LogColor.THOUGHT, log)
 
         # If the agent is finished, return the output
         if isinstance(response, AgentFinish):
@@ -210,7 +181,7 @@
 
         if tool is None:
             raise ValueError(f"Tool: '{response.tool}' is not found in tool list")
-        
+
         tool_context = ToolContext(
             agent_id=self.agent_id,
             world_context=self.world_context,
@@ -219,9 +190,7 @@
 
         result = tool.run(response.tool_input, tool_context)
 
-        print_to_console(
-            f"{agent_name}: Action Response: ", LogColor.THOUGHT, result
-        )
+        print_to_console(f"{agent_name}: Action Response: ", LogColor.THOUGHT, result)
 
         self.intermediate_steps.append((response, result))
 
