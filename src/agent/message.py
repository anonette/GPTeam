from enum import Enum
import re
from datetime import datetime
from typing import Optional
from uuid import UUID

from pydantic import BaseModel, Field


from ..event.base import Event, EventType, MessageEventSubtype
from ..location.base import Location
from ..utils.general import deduplicate_list
from ..world.context import WorldContext


class AgentMessage(BaseModel):
    content: str
    sender_id: Optional[UUID] = None
    sender_name: str
    type: MessageEventSubtype = MessageEventSubtype.AGENT_TO_AGENT
    recipient_id: Optional[UUID] = None
    recipient_name: Optional[str] = None
    location: Location
    timestamp: datetime
    context: WorldContext
    event_id: UUID = None
    discord_id: Optional[str] = None

    def get_event_message(self):
        if self.type == MessageEventSubtype.AGENT_TO_HUMAN:
            event_message = f"{self.sender_name} asked the humans: '{self.content}'"
        elif self.recipient_id is None:
            event_message = f"{self.sender_name} said to everyone in the {self.location.name}: '{self.content}'"
        else:
            event_message = (
                f"{self.sender_name} said to {self.recipient_name}: '{self.content}'"
            )
        return event_message

    @classmethod
    def from_agent_input(cls, agent_input: str, agent_id: UUID, context: WorldContext, type: MessageEventSubtype = MessageEventSubtype.AGENT_TO_AGENT):
        # get the agent name and location id
        agent_name = context.get_agent_full_name(agent_id)
        agent_location_id = context.get_agent_location_id(agent_id)

        # make the location object
        location = [
            Location(**loc)
            for loc in context.locations
            if str(loc["id"]) == str(agent_location_id)
        ][0]

        if type == MessageEventSubtype.AGENT_TO_AGENT:
            # grab the recipient and content
            recipient_name, content = agent_input.split(";")

            # remove the leading and trailing quotation marks if they exist
            content = content.strip().strip("'").strip('"')

        if "everyone" in recipient_name:
            recipient_name = None
            recipient_id = None
        else:
            try: 
                recipient_id = context.get_agent_id_from_name(recipient_name)
            except Exception as e:
                raise Exception(e)

            return cls(
                content=content,
                sender_id=agent_id,
                recipient_id=recipient_id,
                recipient_name=recipient_name,
                location=location,
                context=context,
                type=type,
                timestamp=datetime.now(),
                sender_name=agent_name,
            )
        return cls(
            content=agent_input,
            sender_id=agent_id,
            location=location,
            context=context,
            type=type,
            timestamp=datetime.now(),
            sender_name=agent_name,
        )

    @classmethod
    def from_event(cls, event: Event, context: WorldContext):
        if event.type != EventType.MESSAGE:
            raise ValueError("Event must be of type message")

        # get the location object
        location = [
            Location(**loc)
            for loc in context.locations
            if str(loc["id"]) == str(event.location_id)
        ][0]

        discord_id = event.metadata["discord_id"] if event.metadata is not None and "discord_id" in event.metadata else None

        if event.subtype == MessageEventSubtype.AGENT_TO_AGENT:
            pattern = (
                r"(?P<sender>[\w\s]+) said to (?P<recipient>[\w\s]+): [\"'](?P<message>.*)[\"']"
            )
            sender_name, recipient, content = re.findall(pattern, event.description)[0]

            if "everyone" in recipient:
                recipient_name = None
                recipient_id = None
            else:
                recipient_name = recipient.strip()
                recipient_id = context.get_agent_id_from_name(recipient_name)

            return cls(
                content=content,
                sender_id=str(event.agent_id),
                sender_name=sender_name,
                location=location,
                recipient_id=recipient_id,
                recipient_name=recipient_name,
                context=context,
                timestamp=event.timestamp,
                event_id=event.id,
                type=event.subtype,
                discord_id=discord_id,
            )
        
        elif event.subtype == MessageEventSubtype.HUMAN_AGENT_REPLY:

            recipient_id = event.metadata["referenced_agent_id"]
            recipient_name = context.get_agent_full_name(recipient_id)
            content = event.description.split(": ")[-1]

            return cls(
                content=content,
                sender_name="Human",
                sender_id=None,
                location=location,
                recipient_id=recipient_id,
                recipient_name=recipient_name,
                context=context,
                timestamp=event.timestamp,
                event_id=event.id,
                type=event.subtype,
                discord_id=discord_id,
            )
        
        elif event.subtype == MessageEventSubtype.AGENT_TO_HUMAN:

            pattern = (
                r"(?P<sender>[\w\s]+) asked the humans: [\"'](?P<message>.*)[\"']"
            )

            sender_name, content = re.findall(pattern, event.description)[0]

            return cls(
                content=content,
                sender_id=str(event.agent_id),
                sender_name=sender_name,
                location=location,
                context=context,
                timestamp=event.timestamp,
                event_id=event.id,
                type=event.subtype,
                discord_id=discord_id,
            )
        
        sender_name = context.get_agent_full_name(event.agent_id)
        
        return cls(
            content=event.description,
            sender_id=str(event.agent_id),
            sender_name=sender_name,
            location=location,
            context=context,
            timestamp=event.timestamp,
            event_id=event.id,
            type=event.subtype,
            discord_id=discord_id,
        )

    def to_event(self) -> Event:
        # get the agent_name and location_name
        event_message = self.get_event_message()

        event = Event(
            agent_id=self.sender_id,
            type=EventType.MESSAGE,
            subtype=self.type,
            description=event_message,
            location_id=self.location.id,
            metadata={"discord_id": self.discord_id} if self.discord_id is not None else None,
        )

        self.event_id = event.id

        return event

<<<<<<< HEAD
    async def get_chat_history(self) -> str:
        if self.recipient_id is None:
            (
                recent_message_events_at_location,
                _,
            ) = await self.context.events_manager.get_events(
                type=EventType.MESSAGE,
                location_id=self.location.id,
            )
=======
    # Given a message, get the relevant chat history
    def get_chat_history(self) -> str:
        """ Gets the relevant chat history for a particular message. 
        
        """

        # get all the messages sent at the location
        (recent_message_events_at_location, _) = self.context.events_manager.get_events(
            type=EventType.MESSAGE,
            location_id=self.location.id,
        )

        messages = [
            AgentMessage.from_event(event, self.context)
            for event in recent_message_events_at_location
        ]
>>>>>>> 5591a040

        # sort the messages by timestamp, with the newest messages last
        messages.sort(key=lambda x: x.timestamp)

        formatted_messages = [
            f"{m.sender_name}: {m.content} @ {m.timestamp}" for m in messages
        ]

        return "\n".join(formatted_messages)

    def __str__(self):
        if self.recipient_name is None:
            return f"[{self.location.name}] {self.sender_name}: {self.content}"
        else:
            return f"[{self.location.name}] {self.sender_name} to {self.recipient_name}: {self.content}"


class LLMMessageResponse(BaseModel):
    to: str = Field(description="The recipient of the message")
    content: str = Field(description="The content of the message")


def get_latest_messages(messages: list[AgentMessage]) -> list[AgentMessage]:
    messages.sort(key=lambda x: x.timestamp, reverse=True)

    return deduplicate_list(messages, key=lambda x: str(x.sender_id))

def get_conversation_history(location_id: UUID | str, context: WorldContext, message: Optional[AgentMessage] = None) -> str:
    """ Gets up to 20 messages from the location. If a message is provided, only gets messages from that agent.
    """
    if isinstance(location_id, str):
        location_id = UUID(location_id)

    # get all the messages sent at the location
    (message_events, _) = context.events_manager.get_events(
        type=EventType.MESSAGE,
        location_id=location_id,
    )

    # if message is not None:
    #     message_events = [
    #         event for event in message_events if (event.agent_id == message.sender_id or event.agent_id == message.recipient_id)
    #     ]

    messages = [
        AgentMessage.from_event(event, context)
        for event in message_events
    ]

    # sort the messages by timestamp, with the newest messages last
    messages.sort(key=lambda x: x.timestamp)

    # limit the messages to 20
    messages = messages[-20:]
    

    formatted_messages = [
        f"{m.sender_name}: {m.content} @ {m.timestamp}" for m in messages
    ]

    return "\n".join(formatted_messages)<|MERGE_RESOLUTION|>--- conflicted
+++ resolved
@@ -1,11 +1,10 @@
-from enum import Enum
 import re
 from datetime import datetime
+from enum import Enum
 from typing import Optional
 from uuid import UUID
 
 from pydantic import BaseModel, Field
-
 
 from ..event.base import Event, EventType, MessageEventSubtype
 from ..location.base import Location
@@ -38,7 +37,13 @@
         return event_message
 
     @classmethod
-    def from_agent_input(cls, agent_input: str, agent_id: UUID, context: WorldContext, type: MessageEventSubtype = MessageEventSubtype.AGENT_TO_AGENT):
+    def from_agent_input(
+        cls,
+        agent_input: str,
+        agent_id: UUID,
+        context: WorldContext,
+        type: MessageEventSubtype = MessageEventSubtype.AGENT_TO_AGENT,
+    ):
         # get the agent name and location id
         agent_name = context.get_agent_full_name(agent_id)
         agent_location_id = context.get_agent_location_id(agent_id)
@@ -61,7 +66,7 @@
             recipient_name = None
             recipient_id = None
         else:
-            try: 
+            try:
                 recipient_id = context.get_agent_id_from_name(recipient_name)
             except Exception as e:
                 raise Exception(e)
@@ -99,12 +104,14 @@
             if str(loc["id"]) == str(event.location_id)
         ][0]
 
-        discord_id = event.metadata["discord_id"] if event.metadata is not None and "discord_id" in event.metadata else None
+        discord_id = (
+            event.metadata["discord_id"]
+            if event.metadata is not None and "discord_id" in event.metadata
+            else None
+        )
 
         if event.subtype == MessageEventSubtype.AGENT_TO_AGENT:
-            pattern = (
-                r"(?P<sender>[\w\s]+) said to (?P<recipient>[\w\s]+): [\"'](?P<message>.*)[\"']"
-            )
+            pattern = r"(?P<sender>[\w\s]+) said to (?P<recipient>[\w\s]+): [\"'](?P<message>.*)[\"']"
             sender_name, recipient, content = re.findall(pattern, event.description)[0]
 
             if "everyone" in recipient:
@@ -127,9 +134,8 @@
                 type=event.subtype,
                 discord_id=discord_id,
             )
-        
+
         elif event.subtype == MessageEventSubtype.HUMAN_AGENT_REPLY:
-
             recipient_id = event.metadata["referenced_agent_id"]
             recipient_name = context.get_agent_full_name(recipient_id)
             content = event.description.split(": ")[-1]
@@ -147,12 +153,9 @@
                 type=event.subtype,
                 discord_id=discord_id,
             )
-        
+
         elif event.subtype == MessageEventSubtype.AGENT_TO_HUMAN:
-
-            pattern = (
-                r"(?P<sender>[\w\s]+) asked the humans: [\"'](?P<message>.*)[\"']"
-            )
+            pattern = r"(?P<sender>[\w\s]+) asked the humans: [\"'](?P<message>.*)[\"']"
 
             sender_name, content = re.findall(pattern, event.description)[0]
 
@@ -167,9 +170,9 @@
                 type=event.subtype,
                 discord_id=discord_id,
             )
-        
+
         sender_name = context.get_agent_full_name(event.agent_id)
-        
+
         return cls(
             content=event.description,
             sender_id=str(event.agent_id),
@@ -192,32 +195,24 @@
             subtype=self.type,
             description=event_message,
             location_id=self.location.id,
-            metadata={"discord_id": self.discord_id} if self.discord_id is not None else None,
+            metadata={"discord_id": self.discord_id}
+            if self.discord_id is not None
+            else None,
         )
 
         self.event_id = event.id
 
         return event
 
-<<<<<<< HEAD
+    # Given a message, get the relevant chat history
     async def get_chat_history(self) -> str:
-        if self.recipient_id is None:
-            (
-                recent_message_events_at_location,
-                _,
-            ) = await self.context.events_manager.get_events(
-                type=EventType.MESSAGE,
-                location_id=self.location.id,
-            )
-=======
-    # Given a message, get the relevant chat history
-    def get_chat_history(self) -> str:
-        """ Gets the relevant chat history for a particular message. 
-        
-        """
+        """Gets the relevant chat history for a particular message."""
 
         # get all the messages sent at the location
-        (recent_message_events_at_location, _) = self.context.events_manager.get_events(
+        (
+            recent_message_events_at_location,
+            _,
+        ) = await self.context.events_manager.get_events(
             type=EventType.MESSAGE,
             location_id=self.location.id,
         )
@@ -226,7 +221,6 @@
             AgentMessage.from_event(event, self.context)
             for event in recent_message_events_at_location
         ]
->>>>>>> 5591a040
 
         # sort the messages by timestamp, with the newest messages last
         messages.sort(key=lambda x: x.timestamp)
@@ -254,9 +248,13 @@
 
     return deduplicate_list(messages, key=lambda x: str(x.sender_id))
 
-def get_conversation_history(location_id: UUID | str, context: WorldContext, message: Optional[AgentMessage] = None) -> str:
-    """ Gets up to 20 messages from the location. If a message is provided, only gets messages from that agent.
-    """
+
+def get_conversation_history(
+    location_id: UUID | str,
+    context: WorldContext,
+    message: Optional[AgentMessage] = None,
+) -> str:
+    """Gets up to 20 messages from the location. If a message is provided, only gets messages from that agent."""
     if isinstance(location_id, str):
         location_id = UUID(location_id)
 
@@ -271,17 +269,13 @@
     #         event for event in message_events if (event.agent_id == message.sender_id or event.agent_id == message.recipient_id)
     #     ]
 
-    messages = [
-        AgentMessage.from_event(event, context)
-        for event in message_events
-    ]
+    messages = [AgentMessage.from_event(event, context) for event in message_events]
 
     # sort the messages by timestamp, with the newest messages last
     messages.sort(key=lambda x: x.timestamp)
 
     # limit the messages to 20
     messages = messages[-20:]
-    
 
     formatted_messages = [
         f"{m.sender_name}: {m.content} @ {m.timestamp}" for m in messages
