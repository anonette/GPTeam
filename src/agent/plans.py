from datetime import datetime
from enum import Enum
from typing import Generic, List, Literal, Optional, TypeVar
from uuid import UUID, uuid4

import pytz
from pydantic import BaseModel, Field, validator

from ..location.base import Location
from .message import AgentMessage
from ..utils.database.database import supabase


class PlanStatus(Enum):
    IN_PROGRESS = "in_progress"
    TODO = "todo"
    DONE = "done"
    FAILED = "failed"

class PlanType(Enum):
    DEFAULT = "default"
    RESPONSE = "response"

class SinglePlan(BaseModel):
    id: UUID
    description: str
    type: PlanType = PlanType.DEFAULT
    location: Location
    max_duration_hrs: float
    created_at: datetime
    agent_id: UUID
    related_message: Optional[AgentMessage] = None
    stop_condition: str
    status: PlanStatus
    scratchpad: list[dict] = []
    completed_at: Optional[datetime] = None

    def __init__(
        self,
        description: str,
        location: Location,
        max_duration_hrs: float,
        stop_condition: str,
        agent_id: UUID,
        status: PlanStatus = PlanStatus.TODO,
        scratchpad: Optional[list[dict]] = [],
        created_at: datetime = None,
        completed_at: datetime = None,
        id: UUID = None,
        type: PlanType = PlanType.DEFAULT,
        related_message: AgentMessage = None,
    ):
        if id is None:
            id = uuid4()

        if created_at is None:
            created_at = datetime.now(tz=pytz.utc)

        if scratchpad is None:
            scratchpad = []

        super().__init__(
            id=id,
            description=description,
            location=location,
            max_duration_hrs=max_duration_hrs,
            created_at=created_at,
            agent_id=agent_id,
            stop_condition=stop_condition,
            completed_at=completed_at,
            status=status,
            scratchpad=scratchpad,
            type=type,
            related_message=related_message,
        )

    def __str__(self):
        return f"[PLAN] - {self.description} at {self.location.name}"

    @classmethod
    def from_id(cls, id: UUID):
        (_, data), (_, count) = (
            supabase.table("Plans").select("*").eq("id", str(id)).execute()
        )

        if not count:
            raise ValueError(f"Plan with id {id} does not exist")

        plan_data = data[0]
        plan_data["location"] = Location.from_id(plan_data["location_id"])
        del plan_data["location_id"]

        return cls(**plan_data)

    def delete(self):
        data, count = supabase.table("Plans").delete().eq("id", str(self.id)).execute()
        return data

    def _db_dict(self):

        row = {
            "id": str(self.id),
            "description": self.description,
            "type": self.type.value,
            "location_id": str(self.location.id),
            "max_duration_hrs": self.max_duration_hrs,
            "created_at": self.created_at.isoformat(),
            "agent_id": str(self.id),
            "related_event_id": str(self.related_message.event_id) if self.related_message else None,
            "stop_condition": self.stop_condition,
            "status": self.status.value,
            "scratchpad": self.scratchpad,
            "completed_at": self.completed_at.isoformat() if self.completed_at else None,
        }

        return row
     
    def make_plan_prompt(self):
        if self.type == PlanType.RESPONSE:
            return f"Do this: {self.description}\nAt this location: {self.location.name}\nStop when this happens: {self.stop_condition}\nIf do not finish within {self.max_duration_hrs} hours, stop.\n\n{self.scratchpad}"
        else:
            # "Respond to what {full_name} said to you."
            return f"{self.description}"


<<<<<<< HEAD
=======


>>>>>>> 92ad4b69
class LLMSinglePlan(BaseModel):
    index: int = Field(description="The plan number")
    description: str = Field(description="A description of the plan")
    location_id: UUID = Field(
        description="The id of the location. Must be a valid UUID from the available locations."
    )
    start_time: datetime = Field(description="The starting time, in UTC, of the plan")
    stop_condition: str = Field(
        description="The condition that will cause this plan to be completed"
    )
    max_duration_hrs: float = Field(
        description="The maximum amount of time to spend on this activity before reassessing"
    )


class LLMPlanResponse(BaseModel):
    plans: list[LLMSinglePlan] = Field(description="A numbered list of plans")<|MERGE_RESOLUTION|>--- conflicted
+++ resolved
@@ -123,11 +123,8 @@
             return f"{self.description}"
 
 
-<<<<<<< HEAD
-=======
 
 
->>>>>>> 92ad4b69
 class LLMSinglePlan(BaseModel):
     index: int = Field(description="The plan number")
     description: str = Field(description="A description of the plan")
