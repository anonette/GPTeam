import asyncio
import json
import os
from ctypes import Union
from datetime import datetime, timedelta
from typing import Literal, Optional, Type, cast
from uu import Error
from uuid import UUID, uuid4

import pytz
from colorama import Fore
from langchain.output_parsers import OutputFixingParser, PydanticOutputParser
from langchain.schema import AIMessage, HumanMessage
from pydantic import BaseModel

from src.utils.database.base import Tables
from src.utils.database.client import get_database
from src.utils.discord import announce_bot_move

from ..event.base import Event, EventsManager, EventType, MessageEventSubtype
from ..location.base import Location
from ..memory.base import MemoryType, RelatedMemory, SingleMemory, get_relevant_memories
from ..tools.base import CustomTool, get_tools
from ..tools.context import ToolContext
from ..tools.name import ToolName
from ..utils.colors import LogColor
from ..utils.embeddings import get_embedding
from ..utils.formatting import print_to_console
from ..utils.model_name import ChatModelName
from ..utils.models import ChatModel
from ..utils.parameters import (
    DEFAULT_SMART_MODEL,
    DEFAULT_WORLD_ID,
    DISCORD_ENABLED,
    PLAN_LENGTH,
    REFLECTION_MEMORY_COUNT,
)
from ..utils.prompt import Prompter, PromptString
from ..world.context import WorldContext
from .executor import PlanExecutor, PlanExecutorResponse
from .importance import ImportanceRatingResponse
from .message import (
    AgentMessage,
    LLMMessageResponse,
    get_conversation_history,
    get_latest_messages,
)
from .plans import LLMPlanResponse, LLMSinglePlan, PlanStatus, SinglePlan
from .react import LLMReactionResponse, Reaction
from .reflection import ReflectionQuestions, ReflectionResponse


class Agent(BaseModel):
    id: UUID
    full_name: str
    private_bio: str
    public_bio: str
    directives: Optional[list[str]]
    last_checked_events: datetime
    memories: list[SingleMemory]
    plans: list[SinglePlan]
    authorized_tools: list[ToolName]
    world_id: UUID
    notes: list[str] = []
    plan_executor: PlanExecutor = None
    context: WorldContext
    location: Location
    discord_bot_token: str = None
    react_response: LLMReactionResponse = None

    class Config:
        allow_underscore_names = True

    def __init__(
        self,
        full_name: str,
        private_bio: str,
        public_bio: str,
        context: WorldContext,
        location: Location,
        directives: list[str] = None,
        last_checked_events: datetime = None,
        memories: list[SingleMemory] = [],
        plans: list[SinglePlan] = [],
        authorized_tools: list[ToolName] = [],
        id: Optional[str | UUID] = None,
        world_id: Optional[UUID] = DEFAULT_WORLD_ID,
        discord_bot_token: str = None,
    ):
        if id is None:
            id = uuid4()
        elif isinstance(id, str):
            id = UUID(id)
        if last_checked_events is None:
            last_checked_events = datetime.fromtimestamp(0)

        # initialize the base model
        super().__init__(
            id=id,
            full_name=full_name,
            private_bio=private_bio,
            public_bio=public_bio,
            directives=directives,
            last_checked_events=last_checked_events,
            authorized_tools=authorized_tools,
            memories=memories,
            plans=plans,
            world_id=world_id,
            location=location,
            context=context,
            discord_bot_token=discord_bot_token,
        )

        print("\n\nAGENT INITIALIZED --------------------------\n")
        print(self)

    def __str__(self) -> str:
        private_bio = (
            self.private_bio[:100] + "..."
            if len(self.private_bio) > 100
            else self.private_bio
        )
        memories = " " + "\n ".join(
            [
                str(memory)[:100] + "..." if len(str(memory)) > 100 else str(memory)
                for memory in self.memories[-5:]
            ]
        )
        plans = " " + "\n ".join([str(plan) for plan in self.plans])

        return f"{self.full_name} - {self.location.name}\nprivate_bio: {private_bio}\nDirectives: {self.directives}\n\nRecent Memories: \n{memories}\n\nPlans: \n{plans}\n"

    @property
    async def allowed_locations(self) -> list[Location]:
        """Get locations that this agent is allowed to be in."""
        database = await get_database()
        data = await database.get_by_field_contains(
            Tables.Locations, "allowed_agent_ids", str(self.id)
        )

        # For testing purposes include locations with 0 allowed agents as well
        other_data = await database.get_by_field(
            Tables.Locations, "allowed_agent_ids", "{}"
        )

        return [Location(**location) for location in data + other_data]

    @classmethod
    async def from_db_dict(
        cls, agent_dict: dict, locations: list[Location], context: WorldContext
    ):
        """Create an agent from a dictionary retrieved from the database."""
        database = await get_database()
        plans = await database.get_by_ids(Tables.Plans, agent_dict["ordered_plan_ids"])

        ordered_plans: list[dict] = sorted(
            plans, key=lambda plan: agent_dict["ordered_plan_ids"].index(plan["id"])
        )

        memories_data = await database.get_by_field(
            Tables.Memories, "agent_id", str(agent_dict["id"])
        )

        plans = []
        for plan in ordered_plans:
            location = [
                location
                for location in locations
                if str(location.id) == plan["location_id"]
            ][0]

            related_event = (
                await Event.from_id(plan["related_event_id"])
                if plan["related_event_id"] is not None
                else None
            )
            related_message = (
                AgentMessage.from_event(related_event, context)
                if related_event
                else None
            )
            plans.append(
                SinglePlan(
                    **{
                        key: value
                        for key, value in plan.items()
                        if (key != "location_id" and key != "related_event_id")
                    },
                    location=location,
                    related_message=related_message,
                )
            )

        agent_location = [
            location
            for location in locations
            if str(location.id) == agent_dict["location_id"]
        ][0]

        return cls(
            id=agent_dict["id"],
            full_name=agent_dict["full_name"],
            private_bio=agent_dict["private_bio"],
            public_bio=agent_dict["public_bio"],
            directives=agent_dict["directives"],
            last_checked_events=agent_dict["last_checked_events"],
            world_id=agent_dict["world_id"],
            location=agent_location,
            context=context,
            memories=[SingleMemory(**memory) for memory in memories_data],
            plans=plans,
            discord_bot_token=agent_dict["discord_bot_token"],
        )

    @classmethod
    async def from_id(cls, id: UUID, context: WorldContext):
        database = await get_database()
        agents_data = await database.get_by_id(Tables.Agents, str(id))
        if len(agents_data) == 0:
            raise ValueError("No agent with that id")
        agent = agents_data[1][0]
        # get all the plans in db that are in the agent's plan list
        plans_data = await database.get_by_ids(Tables.Plans, agent["ordered_plan_ids"])
        ordered_plans_data = sorted(
            plans_data, key=lambda plan: agent["ordered_plan_ids"].index(plan["id"])
        )

        locations_data = await database.get_by_field(
            Tables.Locations, "world_id", agent["world_id"]
        )

        location = [
            location
            for location in locations_data
            if str(location["id"]) == agent["location_id"]
        ][0]

        available_tools = list(
            map(lambda name: ToolName(name), location.get("available_tools"))
        )

        print("available tools", available_tools)

        locations = {
            str(location["id"]): Location(
                id=location["id"],
                name=location["name"],
                description=location["description"],
                channel_id=location["channel_id"],
                available_tools=available_tools,
                world_id=location["world_id"],
                allowed_agent_ids=list(
                    map(lambda id: UUID(id), location.get("allowed_agent_ids"))
                ),
            )
            for location in locations_data
        }

        memories_data = await database.get_by_field(Tables.Memory, "agent_id", str(id))

        plans = [
            SinglePlan(
                **{key: value for key, value in plan.items() if key != "location_id"},
                location=locations[plan["location_id"]],
            )
            for plan in ordered_plans_data
        ]

        location = locations[agent["location_id"]]

        authorized_tools = list(
            map(lambda name: ToolName(name), agent.get("authorized_tools"))
        )

        return Agent(
            id=id,
            full_name=agent.get("full_name"),
            private_bio=agent.get("private_bio"),
            public_bio=agent.get("public_bio"),
            directives=agent.get("directives"),
            last_checked_events=agent.get("last_checked_events"),
            authorized_tools=authorized_tools,
            memories=[SingleMemory(**memory) for memory in memories_data[1]],
            plans=plans,
            world_id=agent.get("world_id"),
            location=location,
            context=context,
            discord_bot_token=agent.get("discord_bot_token"),
        )

    async def _get_memories(self):
        data = await (await get_database()).get_by_field(
            Tables.Memories, "agent_id", str(self.id)
        )

        memories = [SingleMemory(**memory) for memory in data]
        return memories

    async def _add_memory(
        self,
        description: str,
        created_at: datetime = datetime.now(),
        type: MemoryType = MemoryType.OBSERVATION,
        related_memory_ids: list[UUID] = [],
        log: bool = True,
    ) -> SingleMemory:
        memory = SingleMemory(
            agent_id=self.id,
            type=type,
            description=description,
            importance=await self._calculate_importance(description),
            embedding=await get_embedding(description),
            related_memory_ids=related_memory_ids,
            created_at=created_at,
        )

        self.memories.append(memory)

        # add to database
        await (await get_database()).insert(Tables.Memories, memory.db_dict())

        if log:
            self._log("New Memory", LogColor.MEMORY, f"{memory}")

        return memory

    async def _update_agent_row(self):
        row = {
            "full_name": self.full_name,
            "private_bio": self.private_bio,
            "directives": self.directives,
            "last_checked_events": self.last_checked_events.isoformat(),
            "ordered_plan_ids": [str(plan.id) for plan in self.plans],
        }

        return await (await get_database()).update(Tables.Agents, str(self.id), row)

    async def _upsert_plan_rows(self, plans: list[SinglePlan]):
        database = await get_database()
        for plan in plans:
            await database.insert(Tables.Plans, plan._db_dict(), upsert=True)

    def update_plan(self, new_plan: SinglePlan):
        old_plan = [
            p
            for p in self.plans
            if (p.id == new_plan.id or p.description == new_plan.description)
        ][0]
        self.plans = [
            plan if plan.id is not old_plan.id else new_plan for plan in self.plans
        ]

    def get_recent_memories(self, count: int = 5) -> list[SingleMemory]:
        return self.memories[-count:]

    async def _get_memories_since(self, date: datetime):
        data = await (await get_database()).get_memories_since(date, str(self.id))
        memories = [SingleMemory(**memory) for memory in data]
        return memories

    async def _should_reflect(self) -> bool:
        """Check if the agent should reflect on their memories.
        Returns True if the cumulative importance score of memories
        since the last reflection is over 100
        """
        data = await (await get_database()).get_should_reflect(str(self.id))

        last_reflection_time = (
            data[0]["created_at"] if len(data) > 0 else datetime(1970, 1, 1)
        )

        memories_since_last_reflection = await self._get_memories_since(
            last_reflection_time
        )

        cumulative_importance = sum(
            [memory.importance for memory in memories_since_last_reflection]
        )

        return cumulative_importance > 500

    def _db_dict(self):
        return {
            "id": str(self.id),
            "full_name": self.full_name,
            "private_bio": self.private_bio,
            "public_bio": self.public_bio,
            "directives": self.directives,
            "last_checked_events": self.last_checked_events.isoformat(),
            "ordered_plan_ids": [str(plan.id) for plan in self.plans],
            "world_id": self.world_id,
            "location_id": self.location.id,
            "discord_bot_token": self.discord_bot_token,
        }

    async def _summarize_activity(self, k: int = 20) -> str:
        recent_memories = sorted(
            self.memories, key=lambda memory: memory.created_at, reverse=True
        )[:k]

        if len(recent_memories) == 0:
            return "I haven't done anything recently."

        summary_prompter = Prompter(
            PromptString.RECENT_ACTIIVITY,
            {
                "full_name": self.full_name,
                "memory_descriptions": str(
                    [memory.verbose_description for memory in recent_memories]
                ),
            },
        )

        low_temp_llm = ChatModel(DEFAULT_SMART_MODEL, temperature=0)

        response = await low_temp_llm.get_chat_completion(
            summary_prompter.prompt,
            loading_text="🤔 Summarizing recent activity...",
        )

        return response

    def _log(
        self, title: str, color: LogColor = LogColor.GENERAL, description: str = ""
    ):
        print_to_console(f"{self.full_name}: {title}", color, description)

    async def _calculate_importance(self, memory_description: str) -> int:
        # Set up a complex chat model
        complex_llm = ChatModel(DEFAULT_SMART_MODEL, temperature=0)

        importance_parser = OutputFixingParser.from_llm(
            parser=PydanticOutputParser(pydantic_object=ImportanceRatingResponse),
            llm=complex_llm.defaultModel,
        )

        # make importance prompter
        importance_prompter = Prompter(
            PromptString.IMPORTANCE,
            {
                "full_name": self.full_name,
                "private_bio": self.private_bio,
                "memory_description": memory_description,
                "format_instructions": importance_parser.get_format_instructions(),
            },
        )

        response = await complex_llm.get_chat_completion(
            importance_prompter.prompt,
            loading_text="🤔 Calculating memory importance...",
        )

        parsed_response: ImportanceRatingResponse = importance_parser.parse(response)

        rating = parsed_response.rating

        return rating

    def _get_current_tools(self) -> list[CustomTool]:
        location_tools = self.location.available_tools

        all_tools = get_tools(
            location_tools,
            context=self.context,
            agent_id=self.id,
            include_worldwide=True,
        )

        authorized_tools = [
            tool
            for tool in all_tools
            if (tool.name in self.authorized_tools or not tool.requires_authorization)
        ]

        return authorized_tools

    async def _move_to_location(
        self,
        location: Location,
    ) -> None:
        """Move the agents, send event to Events table"""
        old_location = self.location

        self._log(
            "Moved Location",
            LogColor.MOVE,
            f"{self.location.name} -> {location.name} @ {datetime.now(pytz.utc)}",
        )

<<<<<<< HEAD
        if DISCORD_ENABLED:
            await announce_bot_move(
                self.full_name, self.location.channel_id, location.channel_id
            )

=======
>>>>>>> 8e5ee0e6
        # Update the agents to the new location
        self.location = location
        self.context.update_agent(self._db_dict())

        departure_event = Event(
            type=EventType.NON_MESSAGE,
            description=f"{self.full_name} left the {old_location.name}",
            location_id=old_location.id,
            agent_id=self.id,
            timestamp=datetime.now(pytz.utc),
        )

        arrival_event = Event(
            type=EventType.NON_MESSAGE,
            description=f"{self.full_name} arrived at the {location.name}",
            location_id=location.id,
            agent_id=self.id,
            timestamp=datetime.now(pytz.utc),
        )

        # update the agents row in the db
        # emit the departure event
        # emit the arrival event
        tasks = [
            self._update_agent_row(),
            announce_bot_move(
                self.full_name, old_location.channel_id, location.channel_id
            ),
        ]

        await self.context.events_manager.add_event(departure_event)
        await self.context.events_manager.add_event(arrival_event)
        await asyncio.gather(*tasks)

    async def _reflect(self):
        recent_memories = sorted(
            self.memories,
            key=lambda memory: memory.last_accessed or memory.created_at,
            reverse=True,
        )[:REFLECTION_MEMORY_COUNT]

        self._log("Reflection", LogColor.REFLECT, "Beginning reflection... 🤔")

        # Set up a complex chat model
        chat_llm = ChatModel(DEFAULT_SMART_MODEL, temperature=0)

        # Set up the parser
        question_parser = OutputFixingParser.from_llm(
            parser=PydanticOutputParser(pydantic_object=ReflectionQuestions),
            llm=chat_llm.defaultModel,
        )

        # Create questions Prompter
        questions_prompter = Prompter(
            PromptString.REFLECTION_QUESTIONS,
            {
                "memory_descriptions": str(
                    [memory.verbose_description for memory in recent_memories]
                ),
                "format_instructions": question_parser.get_format_instructions(),
            },
        )

        # Get the reflection questions
        response = await chat_llm.get_chat_completion(
            questions_prompter.prompt,
            loading_text="🤔 Thinking about what to reflect on...",
        )

        # Parse the response into an object
        parsed_questions_response: ReflectionQuestions = question_parser.parse(response)

        # For each question in the parsed questions...
        for question in parsed_questions_response.questions:
            # Get the related memories
            related_memories = await get_relevant_memories(question, self.memories, 20)

            # Format them into a string
            memory_strings = [
                f"{index}. {related_memory.description}"
                for index, related_memory in enumerate(related_memories, start=1)
            ]

            # Make the reflection parser
            reflection_parser = OutputFixingParser.from_llm(
                parser=PydanticOutputParser(pydantic_object=ReflectionResponse),
                llm=chat_llm.defaultModel,
            )

            self._log("Reflecting on Question", LogColor.REFLECT, f"{question}")

            # Make the reflection prompter
            reflection_prompter = Prompter(
                PromptString.REFLECTION_INSIGHTS,
                {
                    "full_name": self.full_name,
                    "memory_strings": str(memory_strings),
                    "format_instructions": reflection_parser.get_format_instructions(),
                },
            )

            # Get the reflection insights
            response = await chat_llm.get_chat_completion(
                reflection_prompter.prompt,
                loading_text="🤔 Reflecting",
            )

            # Parse the response into an object
            parsed_insights_response: ReflectionResponse = reflection_parser.parse(
                response
            )

            # For each insight in the parsed insights...
            for reflection_insight in parsed_insights_response.insights:
                # Get the related memory ids
                related_memory_ids = [
                    related_memories[index - 1].id
                    for index in reflection_insight.related_statements
                ]

                # Add a new memory
                await self._add_memory(
                    description=reflection_insight.insight,
                    type=MemoryType.REFLECTION,
                    related_memory_ids=related_memory_ids,
                )

        # Gossip to other agents

        # Get other agents at the location
        agents_at_location = self.context.get_agents_at_location(
            location_id=self.location.id
        )

        other_agents = [a for a in agents_at_location if str(a["id"]) != str(self.id)]

        # names of other agents at location
        other_agent_names = ", ".join([a["full_name"] for a in other_agents])

        # Make the reaction prompter
        gossip_prompter = Prompter(
            PromptString.GOSSIP,
            {
                "full_name": self.full_name,
                "memory_descriptions": str(
                    [memory.description for memory in recent_memories]
                ),
                "other_agent_names": other_agent_names,
            },
        )

        response = await chat_llm.get_chat_completion(
            gossip_prompter.prompt,
            loading_text="🤔 Creating gossip...",
        )

        self._log(
            "Gossip",
            LogColor.ACT,
            f"{response}",
        )

        event = Event(
            agent_id=self.id,
            type=EventType.MESSAGE,
            subtype=MessageEventSubtype.AGENT_TO_AGENT,
            description=f"{self.full_name} said to everyone in the {self.location.name}: '{response}'",
            location_id=self.location.id,
        )

        await self.context.events_manager.add_event(event)

    async def _plan(self, thought_process: str = "") -> list[SinglePlan]:
        """Trigger the agent's planning process

        Args:
            location_context (str): A description of the current location and list of the other agents in this location
        """

        self._log("Starting to Plan", LogColor.PLAN, "📝")

        low_temp_llm = ChatModel(DEFAULT_SMART_MODEL, temperature=0, streaming=True)

        # Make the plan parser
        plan_parser = OutputFixingParser.from_llm(
            parser=PydanticOutputParser(
                pydantic_object=LLMPlanResponse,
            ),
            llm=low_temp_llm.defaultModel,
        )

        # Get a summary of the recent activity
        recent_activity = await self._summarize_activity()

        self._log("Recent Activity Summary", LogColor.PLAN, recent_activity)

        # Make the Plan prompter
        plan_prompter = Prompter(
            PromptString.MAKE_PLANS,
            {
                "time_window": PLAN_LENGTH,
                "allowed_location_descriptions": [
                    f"'uuid: {location.id}, name: {location.name}, description: {location.description}\n"
                    for location in await self.allowed_locations
                ],
                "full_name": self.full_name,
                "private_bio": self.private_bio,
                "directives": str(self.directives),
                "recent_activity": recent_activity,
                "current_plans": [
                    f"{index}. {plan.description}"
                    for index, plan in enumerate(self.plans)
                ],
                "format_instructions": plan_parser.get_format_instructions(),
                "location_context": self.context.location_context_string(self.id),
                "thought_process": thought_process,
            },
        )

        chat_llm = ChatModel(temperature=0, streaming=True, request_timeout=600)

        # Get the plans
        response = await chat_llm.get_chat_completion(
            plan_prompter.prompt,
            loading_text="🤔 Making plans...",
        )

        # Parse the response into an object
        parsed_plans_response: LLMPlanResponse = plan_parser.parse(response)

        invalid_locations = [
            plan.location_id
            for plan in parsed_plans_response.plans
            if plan.location_id
            not in [location.id for location in await self.allowed_locations]
        ]

        if invalid_locations:
            self._log(
                "Invalid Locations in Plan",
                LogColor.PLAN,
                f"The following locations are invalid: {invalid_locations}",
            )

            # Get the plans
            response = await chat_llm.get_chat_completion(
                plan_prompter.prompt
                + [
                    AIMessage(content=response),
                    HumanMessage(
                        content=f"Your response included the following invalid location_ids: {invalid_locations}. Please try again."
                    ),
                ],
                loading_text="🤔 Correcting plans...",
            )

            # Parse the response into an object
            parsed_plans_response: LLMPlanResponse = plan_parser.parse(response)

        # Delete existing plans
        self.plans = []

        # Make a bunch of new plan objects, put em into a list
        new_plans: list[SinglePlan] = []

        for plan in parsed_plans_response.plans:
            new_plan = SinglePlan(
                description=plan.description,
                location=next(
                    (
                        location
                        for location in await self.allowed_locations
                        if str(location.id) == str(plan.location_id)
                    ),
                    None,
                ),
                max_duration_hrs=plan.max_duration_hrs,
                agent_id=self.id,
                stop_condition=plan.stop_condition,
            )
            new_plans.append(new_plan)

        # update the local agent object
        self.plans = new_plans

        # update the db agent row
        await self._update_agent_row()

        # add the plans to the plan table
        await self._upsert_plan_rows(new_plans)

        # Loop through each plan and print it to the console
        for index, plan in enumerate(new_plans):
            self._log(
                "New Plan",
                LogColor.PLAN,
                f"#{index}: {plan.description} @ {plan.location.name} (<{plan.max_duration_hrs} hrs) [Stop Condition: {plan.stop_condition}]",
            )

        return new_plans

    async def _plan_responses(self, events: list[Event]) -> None:
        """Respond to new messages"""

        # Get new relevant messages
        new_messages: list[AgentMessage] = [
            AgentMessage.from_event(event=event, context=self.context)
            for event in events
            if event.type == EventType.MESSAGE
        ]

        relevant_messages = get_latest_messages(
            [
                message
                for message in new_messages
                if (message.recipient_id == self.id or message.recipient_id is None)
                and message.sender_id != self.id
            ]
        )

        if not relevant_messages:
            self._log(
                "No Conversations",
                LogColor.MESSAGE,
                "No new conversations to respond to.",
            )
            return

        self._log(
            "New Conversations",
            LogColor.MESSAGE,
            f"{len(relevant_messages)} conversations to respond to.",
        )

        response_plans: list[SinglePlan] = []

        # For each unique message.sender_id...
        unique_correspondents = {message.sender_id for message in relevant_messages}

        # Make a plan to respond
        for correspondent_id in unique_correspondents:
            sender_name = (
                self.context.get_agent_full_name(correspondent_id)
                if correspondent_id
                else "Human"
            )
            new_plan = SinglePlan(
                description=f"Respond to what {sender_name} said to me.",
                location=self.location,
                max_duration_hrs=1,
                agent_id=self.id,
                stop_condition="When the conversation is over.",
                related_message=[
                    relevant_messages
                    for relevant_messages in relevant_messages
                    if relevant_messages.sender_id == correspondent_id
                    or relevant_messages.recipient_id == correspondent_id
                ][0],
            )
            response_plans.append(new_plan)

        # These new plans are the priority
        # Update local and db objects
        await self._upsert_plan_rows(response_plans)
        self.plans = response_plans + self.plans
        await self._update_agent_row()

<<<<<<< HEAD
    async def observe(self, new_events: list[Event]) -> list[SingleMemory]:
        """Witness events and update the agent's memory"""

        # Store them as observations for this agent
        new_memories = []
        for event in new_events:
            new_memories.append(
                await self._add_memory(
                    event.description, MemoryType.OBSERVATION, log=False
                )
            )

        self._log(
            f"{len(new_events)} New Memories: ",
            LogColor.MEMORY,
            [f"{event.description}" for event in new_events],
        )

        return new_memories

=======
>>>>>>> 8e5ee0e6
    async def _react(self, events: list[Event]) -> LLMReactionResponse:
        """Get the recent activity and decide whether to replan to carry on"""

        # LLM call to decide how to react to new events
        # Make the reaction parser
        reaction_parser = OutputFixingParser.from_llm(
            parser=PydanticOutputParser(pydantic_object=LLMReactionResponse),
            llm=ChatModel(temperature=0).defaultModel,
        )

        # Make the reaction prompter
        reaction_prompter = Prompter(
            PromptString.REACT,
            {
                "format_instructions": reaction_parser.get_format_instructions(),
                "full_name": self.full_name,
                "private_bio": self.private_bio,
                "directives": str(self.directives),
                "recent_activity": await self._summarize_activity(),
                "current_plans": [
                    f"{index}. {plan.description}"
                    for index, plan in enumerate(self.plans)
                ],
                "location_context": self.context.location_context_string(self.id),
                "event_descriptions": [
                    f"{index}. {event.description}"
                    for index, event in enumerate(events)
                ],
            },
        )

        # Get the reaction
        llm = ChatModel(DEFAULT_SMART_MODEL, temperature=0)
        response = await llm.get_chat_completion(
            reaction_prompter.prompt,
            loading_text="🤔 Deciding how to react...",
        )

        # parse the reaction response
        parsed_reaction_response: LLMReactionResponse = reaction_parser.parse(response)

        self._log(
            "Reaction",
            LogColor.REACT,
            f"Decided to {parsed_reaction_response.reaction.value}: {parsed_reaction_response.thought_process}",
        )

        self.context.update_agent(self._db_dict())
        await self._update_agent_row()

        return parsed_reaction_response

<<<<<<< HEAD
    async def _gossip(
        self,
        plan: SinglePlan,
        result: PlanExecutorResponse,
    ) -> None:
        # Make the reaction prompter
        reaction_prompter = Prompter(
            PromptString.GOSSIP,
            {
                "full_name": self.full_name,
                "plan_description": plan.description,
                "tool_name": result.tool.name,
                "tool_input": result.tool_input,
                "tool_result": result.output,
            },
        )

        # Get the reaction
        llm = ChatModel(DEFAULT_SMART_MODEL, temperature=0)
        response = await llm.get_chat_completion(
            reaction_prompter.prompt,
            loading_text="🤔 Creating gossip...",
        )

        self._log(
            "Gossip",
            LogColor.ACT,
            f"{response}",
        )

        event = Event(
            agent_id=self.id,
            type=EventType.NON_MESSAGE,
            description=f"{self.full_name} said the following: {response}",
            location_id=self.location.id,
        )

        await self.context.events_manager.add_event(event)

=======
>>>>>>> 8e5ee0e6
    async def _act(
        self,
        plan: SinglePlan,
    ) -> PlanStatus:
        """Act on a plan"""

        # If we are not in the right location, move to the new location
        if self.location.id != plan.location.id:
            await self._move_to_location(plan.location)

        # Execute the plan
        self._log("Acting on Plan", LogColor.ACT, f"{plan.description}")

        # Observe and react to new events
        await self.observe_and_plan_responses()

        # Gather relevant memories
        relevant_memories = await get_relevant_memories(
            plan.related_message.get_event_message()
            if plan.related_message
            else plan.description,
            memories=self.memories,
            k=20,
        )

        self.plan_executor = PlanExecutor(
            self.id,
            world_context=self.context,
            message_to_respond_to=plan.related_message,
            relevant_memories=relevant_memories,
        )

        resp: PlanExecutorResponse = await self.plan_executor.start_or_continue_plan(
            plan, tools=self._get_current_tools()
        )

        # IF the plan failed
        if resp.status == PlanStatus.FAILED:
            # update the plan in the local agent object
            plan.scratchpad = resp.scratchpad
            plan.status = resp.status
            self.update_plan(plan)

            # update the plan in the db
            self._upsert_plan_rows([plan])

            # remove all plans with the same description
            self.plans = [p for p in self.plans if p.description != plan.description]

            event = Event(
                agent_id=self.id,
                timestamp=datetime.now(pytz.utc),
                type=EventType.NON_MESSAGE,
                description=f"{self.full_name} has failed to complete the following: {plan.description} at the location: {plan.location.name}. {self.full_name} had the following problem: {resp.output}.",
                location_id=self.location.id,
            )

            await self.context.events_manager.add_event(event)

            self._log(
                "Action Failed: Need help",
                LogColor.ACT,
                f"{plan.description} Error: {resp.output}",
            )
            # TODO: handle plan failure with a human

        # If the plan is in progress
        elif resp.status == PlanStatus.IN_PROGRESS:
            print(f"{self.full_name}'s current plan is in progress...")

            # update the plan in the local agent object
            plan.scratchpad = resp.scratchpad
            plan.status = resp.status
            self.update_plan(plan)

            # update the plan in the db
            await self._upsert_plan_rows([plan])

            tool_usage_summary = await resp.tool.summarize_usage(
                plan_description=plan.description,
                tool_input=resp.tool_input,
                tool_result=resp.output,
                agent_full_name=self.full_name,
            )

            self._log("Action In Progress", LogColor.ACT, f"{plan.description}")

        # If the plan is done, remove it from the list of plans
        elif resp.status == PlanStatus.DONE:
            print(f"{self.full_name}'s current plan is now done!")

            # update the plan in the local agent object
            plan.completed_at = datetime.now(pytz.utc)
            plan.scratchpad = resp.scratchpad
            plan.status = resp.status
            self.update_plan(plan)

            # update the plan in the db
            self._upsert_plan_rows([plan])

            # remove all plans with the same description
            self.plans = [p for p in self.plans if p.description != plan.description]

            self._log("Action Completed", LogColor.ACT, f"{plan.description}")

        return resp.status

    async def _do_first_plan(self) -> None:
        """Do the first plan in the list"""

        current_plan = None

        # If we do not have a plan state, consult the plans or plan something new
        # If we have no plans, make some
        if len(self.plans) == 0:
            print(f"{self.full_name} has no plans, making some...")
            plans = await self._plan()
        # Otherwise, just use the existing plans
        else:
            plans = self.plans

        current_plan = plans[0]

        await self._act(current_plan)

    async def observe_and_plan_responses(self) -> list[Event]:
        # Get new events witnessed by this agent
        last_checked_events = self.last_checked_events
        print(f"{self.full_name}, Last checked: {last_checked_events}")

        self.last_checked_events = datetime.now(pytz.utc)  # TIMC

        (events, new_refresh_time) = await self.context.events_manager.get_events(
            after=last_checked_events, witness_ids=[self.id], force_refresh=True
        )

        if len(events) > 0:
            print(
                f"{self.full_name} has observed {len(events)} new events since {last_checked_events}."
            )

            # Make new memories based on the events
            new_memories = []
            for event in events:
                new_memories.append(
                    await self._add_memory(
                        event.description,
                        created_at=event.timestamp,
                        type=MemoryType.OBSERVATION,
                        log=False,
                    )
                )

            self._log(
                f"{len(events)} New Memories: ",
                LogColor.MEMORY,
                {f"{event.description}" for event in events},
            )

            # Respond to new message events
            await self._plan_responses(events)

        else:
            print(
                f"{self.full_name} has observed no new events since {last_checked_events}."
            )

        return events

    async def write_progress_to_file(self):
        agents_folder = os.path.join(os.getcwd(), "agents")
        if not os.path.exists(agents_folder):
            os.makedirs(agents_folder)

        file_path = os.path.join(agents_folder, f"{self.full_name}.txt")

        plans_in_progress = [
            "🏃‍♂️ " + plan.description
            for plan in self.plans
            if plan.status == PlanStatus.IN_PROGRESS
        ]

        current_action = (
            "\n".join(plans_in_progress) if len(plans_in_progress) > 0 else "No actions"
        )

        conversation_history = await get_conversation_history(self.id, self.context)

        current_conversations = (
            conversation_history
            if conversation_history != ""
            else "No current conversations"
        )

        plans_to_do = [
            "📆 " + plan.description
            for plan in self.plans
            if plan.status == PlanStatus.TODO
        ]

        current_plans = "\n".join(plans_to_do) if len(plans_to_do) > 0 else "No plans"

        # Sort memories in reverse chronological order
        sorted_memories = sorted(
            self.memories, key=lambda m: m.created_at, reverse=True
        )

        memories = "\n".join(
            [
                f"{memory.created_at.replace(tzinfo=pytz.utc).strftime('%Y-%m-%d %H:%M:%S')}: {'👀' if memory.type == MemoryType.OBSERVATION else '💭'} {memory.description} (Importance: {memory.importance})"
                for memory in sorted_memories
            ]
        )

        with open(file_path, "w") as f:
            f.write(
                f"👤 {self.full_name}\n\nCurrent Action:\n{current_action}\n\nLocation: {self.location.name}\n\nCurrent Conversations:\n{conversation_history}\n\nCurrent Plans:\n{current_plans}\n\nHistory:\n{memories}\n"
            )

    async def run_for_one_step(self):
<<<<<<< HEAD
        # Get new events witnessed by this agent
        (events, refresh_time) = await self.context.events_manager.get_events(
            location_id=self.location.id,
            after=self.last_checked_events,
            witness_ids=[self.id],
        )
        self.last_checked_events = refresh_time

        # Make new memories based on the events
        await self.observe(events)
=======
        print(f"{self.full_name}: RUNNING ONE STEP...")  # TIMC

        # Wait 5 seconds
        await asyncio.sleep(5)
>>>>>>> 8e5ee0e6

        events = await self.observe_and_plan_responses()

        # Decide how to react to these events
        self.react_response = await self._react(events)

        # If the reaction calls for a new plan, make one
        if self.react_response.reaction == Reaction.REPLAN:
            await self._plan(self.react_response.thought_process)

        # Work through the plans
        await self._do_first_plan()

        # Reflect, if we should
        if await self._should_reflect():
            await self._reflect()

        await self.write_progress_to_file()<|MERGE_RESOLUTION|>--- conflicted
+++ resolved
@@ -92,7 +92,7 @@
         elif isinstance(id, str):
             id = UUID(id)
         if last_checked_events is None:
-            last_checked_events = datetime.fromtimestamp(0)
+            last_checked_events = datetime.fromtimestamp(0, tz=pytz.utc)
 
         # initialize the base model
         super().__init__(
@@ -487,14 +487,6 @@
             f"{self.location.name} -> {location.name} @ {datetime.now(pytz.utc)}",
         )
 
-<<<<<<< HEAD
-        if DISCORD_ENABLED:
-            await announce_bot_move(
-                self.full_name, self.location.channel_id, location.channel_id
-            )
-
-=======
->>>>>>> 8e5ee0e6
         # Update the agents to the new location
         self.location = location
         self.context.update_agent(self._db_dict())
@@ -515,19 +507,15 @@
             timestamp=datetime.now(pytz.utc),
         )
 
-        # update the agents row in the db
-        # emit the departure event
-        # emit the arrival event
-        tasks = [
-            self._update_agent_row(),
+        await self._update_agent_row(),
+
+        if DISCORD_ENABLED:
             announce_bot_move(
                 self.full_name, old_location.channel_id, location.channel_id
             ),
-        ]
 
         await self.context.events_manager.add_event(departure_event)
         await self.context.events_manager.add_event(arrival_event)
-        await asyncio.gather(*tasks)
 
     async def _reflect(self):
         recent_memories = sorted(
@@ -862,29 +850,6 @@
         self.plans = response_plans + self.plans
         await self._update_agent_row()
 
-<<<<<<< HEAD
-    async def observe(self, new_events: list[Event]) -> list[SingleMemory]:
-        """Witness events and update the agent's memory"""
-
-        # Store them as observations for this agent
-        new_memories = []
-        for event in new_events:
-            new_memories.append(
-                await self._add_memory(
-                    event.description, MemoryType.OBSERVATION, log=False
-                )
-            )
-
-        self._log(
-            f"{len(new_events)} New Memories: ",
-            LogColor.MEMORY,
-            [f"{event.description}" for event in new_events],
-        )
-
-        return new_memories
-
-=======
->>>>>>> 8e5ee0e6
     async def _react(self, events: list[Event]) -> LLMReactionResponse:
         """Get the recent activity and decide whether to replan to carry on"""
 
@@ -937,48 +902,6 @@
 
         return parsed_reaction_response
 
-<<<<<<< HEAD
-    async def _gossip(
-        self,
-        plan: SinglePlan,
-        result: PlanExecutorResponse,
-    ) -> None:
-        # Make the reaction prompter
-        reaction_prompter = Prompter(
-            PromptString.GOSSIP,
-            {
-                "full_name": self.full_name,
-                "plan_description": plan.description,
-                "tool_name": result.tool.name,
-                "tool_input": result.tool_input,
-                "tool_result": result.output,
-            },
-        )
-
-        # Get the reaction
-        llm = ChatModel(DEFAULT_SMART_MODEL, temperature=0)
-        response = await llm.get_chat_completion(
-            reaction_prompter.prompt,
-            loading_text="🤔 Creating gossip...",
-        )
-
-        self._log(
-            "Gossip",
-            LogColor.ACT,
-            f"{response}",
-        )
-
-        event = Event(
-            agent_id=self.id,
-            type=EventType.NON_MESSAGE,
-            description=f"{self.full_name} said the following: {response}",
-            location_id=self.location.id,
-        )
-
-        await self.context.events_manager.add_event(event)
-
-=======
->>>>>>> 8e5ee0e6
     async def _act(
         self,
         plan: SinglePlan,
@@ -1107,19 +1030,14 @@
     async def observe_and_plan_responses(self) -> list[Event]:
         # Get new events witnessed by this agent
         last_checked_events = self.last_checked_events
-        print(f"{self.full_name}, Last checked: {last_checked_events}")
-
-        self.last_checked_events = datetime.now(pytz.utc)  # TIMC
-
-        (events, new_refresh_time) = await self.context.events_manager.get_events(
+
+        self.last_checked_events = datetime.now(pytz.utc)
+
+        (events, _) = await self.context.events_manager.get_events(
             after=last_checked_events, witness_ids=[self.id], force_refresh=True
         )
 
         if len(events) > 0:
-            print(
-                f"{self.full_name} has observed {len(events)} new events since {last_checked_events}."
-            )
-
             # Make new memories based on the events
             new_memories = []
             for event in events:
@@ -1141,11 +1059,6 @@
             # Respond to new message events
             await self._plan_responses(events)
 
-        else:
-            print(
-                f"{self.full_name} has observed no new events since {last_checked_events}."
-            )
-
         return events
 
     async def write_progress_to_file(self):
@@ -1199,23 +1112,10 @@
             )
 
     async def run_for_one_step(self):
-<<<<<<< HEAD
-        # Get new events witnessed by this agent
-        (events, refresh_time) = await self.context.events_manager.get_events(
-            location_id=self.location.id,
-            after=self.last_checked_events,
-            witness_ids=[self.id],
-        )
-        self.last_checked_events = refresh_time
-
-        # Make new memories based on the events
-        await self.observe(events)
-=======
-        print(f"{self.full_name}: RUNNING ONE STEP...")  # TIMC
+        print(f"{self.full_name}: RUNNING ONE STEP...")
 
         # Wait 5 seconds
-        await asyncio.sleep(5)
->>>>>>> 8e5ee0e6
+        await asyncio.sleep(1)
 
         events = await self.observe_and_plan_responses()
 
