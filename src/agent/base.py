--- conflicted
+++ resolved
@@ -799,15 +799,12 @@
             )
             response_plans.append(new_plan)
 
-<<<<<<< HEAD
         # These new plans are the priority
         # Update local and db objects
         self._upsert_plan_rows(response_plans)
         self.plans = response_plans + self.plans
         self._update_agent_row()
 
-=======
->>>>>>> f77a9ad1
     async def _react(self) -> LLMReactionResponse:
         """Get the recent activity and decide whether to replan to carry on"""
 
@@ -924,27 +921,11 @@
 
         self._log("Acting on Plan", LogColor.ACT, f"{plan.description}")
 
-<<<<<<< HEAD
         self.plan_executor = PlanExecutor(
             self.id,
             world_context=self.context,
             message_to_respond_to=plan.related_message
         )
-=======
-        if plan.type == PlanType.DEFAULT:
-            self.plan_executor = PlanExecutor(
-                self.id,
-                world_context=self.context,
-                scratchpad=plan.scratchpad,
-            )
-        elif plan.type == PlanType.RESPONSE:
-            self.plan_executor = PlanExecutor(
-                self.id,
-                world_context=self.context,
-                message_to_respond_to=plan.related_message,
-                scratchpad=plan.scratchpad,
-            )
->>>>>>> f77a9ad1
 
         resp: PlanExecutorResponse = await self.plan_executor.start_or_continue_plan(
             plan, tools=self._get_current_tools()
