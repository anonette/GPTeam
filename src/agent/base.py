import asyncio
import json
import os
import random
from ctypes import Union
from datetime import datetime, timedelta
from typing import Literal, Optional, Type, cast
from uu import Error
from uuid import UUID, uuid4

import pytz
from colorama import Fore
from langchain.output_parsers import OutputFixingParser, PydanticOutputParser
from langchain.schema import AIMessage, HumanMessage
from pydantic import BaseModel

from src.utils.database.base import Tables
from src.utils.database.client import get_database
from src.utils.discord import announce_bot_move
from src.utils.logging import agent_logger

from ..event.base import Event, EventsManager, EventType, MessageEventSubtype
from ..location.base import Location
from ..memory.base import MemoryType, RelatedMemory, SingleMemory, get_relevant_memories
from ..tools.base import CustomTool, get_tools
from ..tools.context import ToolContext
from ..tools.name import ToolName
from ..utils.colors import LogColor
from ..utils.embeddings import get_embedding
from ..utils.formatting import print_to_console, print_to_console2
from ..utils.model_name import ChatModelName
from ..utils.models import ChatModel
from ..utils.parameters import (
    DEFAULT_SMART_MODEL,
    DEFAULT_WORLD_ID,
    DISCORD_ENABLED,
    PLAN_LENGTH,
    REFLECTION_MEMORY_COUNT,
)
from ..utils.prompt import Prompter, PromptString
from ..world.context import WorldContext
from .executor import PlanExecutor, PlanExecutorResponse
from .importance import ImportanceRatingResponse
from .message import (
    AgentMessage,
    LLMMessageResponse,
    get_conversation_history,
    get_latest_messages,
)
from .plans import LLMPlanResponse, LLMSinglePlan, PlanStatus, SinglePlan
from .react import LLMReactionResponse, Reaction
from .reflection import ReflectionQuestions, ReflectionResponse

SUMMARIZE_ACTIVITY_INTERVAL = 20  # seconds


class Agent(BaseModel):
    id: UUID
    full_name: str
    private_bio: str
    public_bio: str
    directives: Optional[list[str]]
    last_checked_events: datetime
    last_summarized_activity: datetime
    memories: list[SingleMemory]
    plans: list[SinglePlan]
    authorized_tools: list[ToolName]
    world_id: UUID
    notes: list[str] = []
    plan_executor: PlanExecutor = None
    context: WorldContext
    location: Location
    discord_bot_token: str = None
    react_response: LLMReactionResponse = None
    recent_activity: str = ""

    class Config:
        allow_underscore_names = True

    def __init__(
        self,
        full_name: str,
        private_bio: str,
        public_bio: str,
        context: WorldContext,
        location: Location,
        directives: list[str] = None,
        last_checked_events: datetime = None,
        last_summarized_activity: datetime = None,
        memories: list[SingleMemory] = [],
        plans: list[SinglePlan] = [],
        authorized_tools: list[ToolName] = [],
        id: Optional[str | UUID] = None,
        world_id: Optional[UUID] = DEFAULT_WORLD_ID,
        discord_bot_token: str = None,
        recent_activity: str = "",
    ):
        if id is None:
            id = uuid4()
        elif isinstance(id, str):
            id = UUID(id)
        if last_checked_events is None:
            last_checked_events = datetime.fromtimestamp(0, tz=pytz.utc)
        if last_summarized_activity is None:
            last_summarized_activity = datetime.fromtimestamp(0, tz=pytz.utc)

        # initialize the base model
        super().__init__(
            id=id,
            full_name=full_name,
            private_bio=private_bio,
            public_bio=public_bio,
            directives=directives,
            last_checked_events=last_checked_events,
            last_summarized_activity=last_summarized_activity,
            authorized_tools=authorized_tools,
            memories=memories,
            plans=plans,
            world_id=world_id,
            location=location,
            context=context,
            discord_bot_token=discord_bot_token,
            recent_activity=recent_activity,
        )

        print("\n\nAGENT INITIALIZED --------------------------\n")
        print(self)

    def __str__(self) -> str:
        private_bio = (
            self.private_bio[:100] + "..."
            if len(self.private_bio) > 100
            else self.private_bio
        )
        memories = " " + "\n ".join(
            [
                str(memory)[:100] + "..." if len(str(memory)) > 100 else str(memory)
                for memory in self.memories[-5:]
            ]
        )
        plans = " " + "\n ".join([str(plan) for plan in self.plans])

        return f"{self.full_name} - {self.location.name}\nprivate_bio: {private_bio}\nDirectives: {self.directives}\n\nRecent Memories: \n{memories}\n\nPlans: \n{plans}\n"

    @property
    async def allowed_locations(self) -> list[Location]:
        """Get locations that this agent is allowed to be in."""
        database = await get_database()
        data = await database.get_by_field_contains(
            Tables.Locations, "allowed_agent_ids", str(self.id)
        )

        # For testing purposes include locations with 0 allowed agents as well
        other_data = await database.get_by_field(
            Tables.Locations, "allowed_agent_ids", "{}"
        )

        return [Location(**location) for location in data + other_data]

    @classmethod
    async def from_db_dict(
        cls, agent_dict: dict, locations: list[Location], context: WorldContext
    ):
        """Create an agent from a dictionary retrieved from the database."""
        database = await get_database()
        plans = await database.get_by_ids(Tables.Plans, agent_dict["ordered_plan_ids"])

        ordered_plans: list[dict] = sorted(
            plans, key=lambda plan: agent_dict["ordered_plan_ids"].index(plan["id"])
        )

        memories_data = await database.get_by_field(
            Tables.Memories, "agent_id", str(agent_dict["id"])
        )

        plans = []
        for plan in ordered_plans:
            location = [
                location
                for location in locations
                if str(location.id) == plan["location_id"]
            ][0]

            related_event = (
                await Event.from_id(plan["related_event_id"])
                if plan["related_event_id"] is not None
                else None
            )
            related_message = (
                AgentMessage.from_event(related_event, context)
                if related_event
                else None
            )
            plans.append(
                SinglePlan(
                    **{
                        key: value
                        for key, value in plan.items()
                        if (key != "location_id" and key != "related_event_id")
                    },
                    location=location,
                    related_message=related_message,
                )
            )

        agent_location = [
            location
            for location in locations
            if str(location.id) == agent_dict["location_id"]
        ][0]

        return cls(
            id=agent_dict["id"],
            full_name=agent_dict["full_name"],
            private_bio=agent_dict["private_bio"],
            public_bio=agent_dict["public_bio"],
            directives=agent_dict["directives"],
            last_checked_events=agent_dict["last_checked_events"],
            world_id=agent_dict["world_id"],
            location=agent_location,
            context=context,
            memories=[SingleMemory(**memory) for memory in memories_data],
            plans=plans,
            discord_bot_token=agent_dict["discord_bot_token"],
        )

    @classmethod
    async def from_id(cls, id: UUID, context: WorldContext):
        database = await get_database()
        agents_data = await database.get_by_id(Tables.Agents, str(id))
        if len(agents_data) == 0:
            raise ValueError("No agent with that id")
        agent = agents_data[1][0]
        # get all the plans in db that are in the agent's plan list
        plans_data = await database.get_by_ids(Tables.Plans, agent["ordered_plan_ids"])
        ordered_plans_data = sorted(
            plans_data, key=lambda plan: agent["ordered_plan_ids"].index(plan["id"])
        )

        locations_data = await database.get_by_field(
            Tables.Locations, "world_id", agent["world_id"]
        )

        location = [
            location
            for location in locations_data
            if str(location["id"]) == agent["location_id"]
        ][0]

        available_tools = list(
            map(lambda name: ToolName(name), location.get("available_tools"))
        )

        print("available tools", available_tools)

        locations = {
            str(location["id"]): Location(
                id=location["id"],
                name=location["name"],
                description=location["description"],
                channel_id=location["channel_id"],
                available_tools=available_tools,
                world_id=location["world_id"],
                allowed_agent_ids=list(
                    map(lambda id: UUID(id), location.get("allowed_agent_ids"))
                ),
            )
            for location in locations_data
        }

        memories_data = await database.get_by_field(Tables.Memory, "agent_id", str(id))

        plans = [
            SinglePlan(
                **{key: value for key, value in plan.items() if key != "location_id"},
                location=locations[plan["location_id"]],
            )
            for plan in ordered_plans_data
        ]

        location = locations[agent["location_id"]]

        authorized_tools = list(
            map(lambda name: ToolName(name), agent.get("authorized_tools"))
        )

        return Agent(
            id=id,
            full_name=agent.get("full_name"),
            private_bio=agent.get("private_bio"),
            public_bio=agent.get("public_bio"),
            directives=agent.get("directives"),
            last_checked_events=agent.get("last_checked_events"),
            authorized_tools=authorized_tools,
            memories=[SingleMemory(**memory) for memory in memories_data[1]],
            plans=plans,
            world_id=agent.get("world_id"),
            location=location,
            context=context,
            discord_bot_token=agent.get("discord_bot_token"),
        )

    async def _add_memory(
        self,
        description: str,
        created_at: datetime = datetime.now(),
        type: MemoryType = MemoryType.OBSERVATION,
        related_memory_ids: list[UUID] = [],
        log: bool = True,
    ) -> SingleMemory:
        memory = SingleMemory(
            agent_id=self.id,
            type=type,
            description=description,
            importance=await self._calculate_importance(description),
            embedding=await get_embedding(description),
            related_memory_ids=related_memory_ids,
            created_at=created_at,
        )

        self.memories.append(memory)

        # add to database
        await (await get_database()).insert(Tables.Memories, memory.db_dict())

        if log:
            self._log("New Memory", LogColor.MEMORY, f"{memory}")

        return memory

    async def _update_agent_row(self):
        row = {
            "full_name": self.full_name,
            "private_bio": self.private_bio,
            "directives": self.directives,
            "last_checked_events": self.last_checked_events.isoformat(),
            "ordered_plan_ids": [str(plan.id) for plan in self.plans],
        }

        return await (await get_database()).update(Tables.Agents, str(self.id), row)

    async def _upsert_plan_rows(self, plans: list[SinglePlan]):
        database = await get_database()
        for plan in plans:
            await database.insert(Tables.Plans, plan._db_dict(), upsert=True)

    def update_plan(self, new_plan: SinglePlan):
        old_plan = [
            p
            for p in self.plans
            if (p.id == new_plan.id or p.description == new_plan.description)
        ][0]
        self.plans = [
            plan if plan.id is not old_plan.id else new_plan for plan in self.plans
        ]

    async def _get_memories_since(self, date: datetime):
        data = await (await get_database()).get_memories_since(date, str(self.id))
        memories = [SingleMemory(**memory) for memory in data]
        return memories

    async def _should_reflect(self) -> bool:
        """Check if the agent should reflect on their memories.
        Returns True if the cumulative importance score of memories
        since the last reflection is over 100
        """
        data = await (await get_database()).get_should_reflect(str(self.id))

        last_reflection_time = (
            data[0]["created_at"] if len(data) > 0 else datetime(1970, 1, 1)
        )

        memories_since_last_reflection = await self._get_memories_since(
            last_reflection_time
        )

        cumulative_importance = sum(
            [memory.importance for memory in memories_since_last_reflection]
        )

        return cumulative_importance > 500

    def _db_dict(self):
        return {
            "id": str(self.id),
            "full_name": self.full_name,
            "private_bio": self.private_bio,
            "public_bio": self.public_bio,
            "directives": self.directives,
            "last_checked_events": self.last_checked_events.isoformat(),
            "ordered_plan_ids": [str(plan.id) for plan in self.plans],
            "world_id": self.world_id,
            "location_id": self.location.id,
            "discord_bot_token": self.discord_bot_token,
        }

    async def _summarize_activity(self, k: int = 20) -> str:
        recent_memories = sorted(
            self.memories, key=lambda memory: memory.created_at, reverse=True
        )[:k]

        if len(recent_memories) == 0:
            return "I haven't done anything recently."

        summary_prompter = Prompter(
            PromptString.RECENT_ACTIIVITY,
            {
                "full_name": self.full_name,
                "memory_descriptions": str(
                    [memory.verbose_description for memory in recent_memories]
                ),
            },
        )

        low_temp_llm = ChatModel(DEFAULT_SMART_MODEL, temperature=0)

        response = await low_temp_llm.get_chat_completion(
            summary_prompter.prompt,
            loading_text="🤔 Summarizing recent activity...",
        )

        self.recent_activity = response

        return response

    def _log(
        self, title: str, color: LogColor = LogColor.GENERAL, description: str = ""
    ):
<<<<<<< HEAD
        agent_logger.info(f"[{self.full_name}] [{color}] [{title}] {description}")
        print_to_console(f"[{self.full_name}] {title}", color, description)
=======
        print_to_console2(f"[{self.full_name}] {title}", self.full_name, description)
>>>>>>> dbebf79f

    async def _calculate_importance(self, memory_description: str) -> int:
        # Set up a complex chat model
        complex_llm = ChatModel(DEFAULT_SMART_MODEL, temperature=0)

        importance_parser = OutputFixingParser.from_llm(
            parser=PydanticOutputParser(pydantic_object=ImportanceRatingResponse),
            llm=complex_llm.defaultModel,
        )

        # make importance prompter
        importance_prompter = Prompter(
            PromptString.IMPORTANCE,
            {
                "full_name": self.full_name,
                "private_bio": self.private_bio,
                "memory_description": memory_description,
                "format_instructions": importance_parser.get_format_instructions(),
            },
        )

        response = await complex_llm.get_chat_completion(
            importance_prompter.prompt,
            loading_text="🤔 Calculating memory importance...",
        )

        parsed_response: ImportanceRatingResponse = importance_parser.parse(response)

        rating = parsed_response.rating

        return rating

    def _get_current_tools(self) -> list[CustomTool]:
        location_tools = self.location.available_tools

        all_tools = get_tools(
            location_tools,
            context=self.context,
            agent_id=self.id,
            include_worldwide=True,
        )

        authorized_tools = [
            tool
            for tool in all_tools
            if (tool.name in self.authorized_tools or not tool.requires_authorization)
        ]

        return authorized_tools

    async def _move_to_location(
        self,
        location: Location,
    ) -> None:
        """Move the agents, send event to Events table"""
        old_location = self.location

        self._log(
            "Moved Location",
            LogColor.MOVE,
            f"{self.location.name} -> {location.name} @ {datetime.now(pytz.utc).strftime('%H:%M:%S')}",
        )

        departure_event = Event(
            type=EventType.NON_MESSAGE,
            description=f"{self.full_name} left the {old_location.name}",
            location_id=old_location.id,
            agent_id=self.id,
            timestamp=datetime.now(pytz.utc),
        )

        arrival_event = Event(
            type=EventType.NON_MESSAGE,
            description=f"{self.full_name} arrived at the {location.name}",
            location_id=location.id,
            agent_id=self.id,
            timestamp=datetime.now(pytz.utc),
        )

        # Update the local agent, do we need both of these lines?
        self.location = location
        self.context.update_agent(self._db_dict())

        # update agent in db
        await self._update_agent_row(),

        if DISCORD_ENABLED:
            await announce_bot_move(
                self.full_name, old_location.channel_id, location.channel_id
            )

        # Add events to the events manager, which handles the DB updates
        await self.context.add_event(departure_event)
        await self.context.add_event(arrival_event)

    async def _reflect(self):
        recent_memories = sorted(
            self.memories,
            key=lambda memory: memory.last_accessed or memory.created_at,
            reverse=True,
        )[:REFLECTION_MEMORY_COUNT]

        self._log("Reflection", LogColor.REFLECT, "Beginning reflection... 🤔")

        # Set up a complex chat model
        chat_llm = ChatModel(DEFAULT_SMART_MODEL, temperature=0)

        # Set up the parser
        question_parser = OutputFixingParser.from_llm(
            parser=PydanticOutputParser(pydantic_object=ReflectionQuestions),
            llm=chat_llm.defaultModel,
        )

        # Create questions Prompter
        questions_prompter = Prompter(
            PromptString.REFLECTION_QUESTIONS,
            {
                "memory_descriptions": str(
                    [memory.verbose_description for memory in recent_memories]
                ),
                "format_instructions": question_parser.get_format_instructions(),
            },
        )

        # Get the reflection questions
        response = await chat_llm.get_chat_completion(
            questions_prompter.prompt,
            loading_text="🤔 Thinking about what to reflect on...",
        )

        # Parse the response into an object
        parsed_questions_response: ReflectionQuestions = question_parser.parse(response)

        # For each question in the parsed questions...
        for question in parsed_questions_response.questions:
            # Get the related memories
            related_memories = await get_relevant_memories(question, self.memories, 20)

            # Format them into a string
            memory_strings = [
                f"{index}. {related_memory.description}"
                for index, related_memory in enumerate(related_memories, start=1)
            ]

            # Make the reflection parser
            reflection_parser = OutputFixingParser.from_llm(
                parser=PydanticOutputParser(pydantic_object=ReflectionResponse),
                llm=chat_llm.defaultModel,
            )

            self._log("Reflecting on Question", LogColor.REFLECT, f"{question}")

            # Make the reflection prompter
            reflection_prompter = Prompter(
                PromptString.REFLECTION_INSIGHTS,
                {
                    "full_name": self.full_name,
                    "memory_strings": str(memory_strings),
                    "format_instructions": reflection_parser.get_format_instructions(),
                },
            )

            # Get the reflection insights
            response = await chat_llm.get_chat_completion(
                reflection_prompter.prompt,
                loading_text="🤔 Reflecting",
            )

            # Parse the response into an object
            parsed_insights_response: ReflectionResponse = reflection_parser.parse(
                response
            )

            # For each insight in the parsed insights...
            for reflection_insight in parsed_insights_response.insights:
                # Get the related memory ids
                related_memory_ids = [
                    related_memories[index - 1].id
                    for index in reflection_insight.related_statements
                ]

                # Add a new memory
                await self._add_memory(
                    description=reflection_insight.insight,
                    type=MemoryType.REFLECTION,
                    related_memory_ids=related_memory_ids,
                )

        # Gossip to other agents

        # Get other agents at the location
        agents_at_location = self.context.get_agents_at_location(
            location_id=self.location.id
        )

        other_agents = [a for a in agents_at_location if str(a["id"]) != str(self.id)]

        # names of other agents at location
        other_agent_names = ", ".join([a["full_name"] for a in other_agents])

        # Make the reaction prompter
        gossip_prompter = Prompter(
            PromptString.GOSSIP,
            {
                "full_name": self.full_name,
                "memory_descriptions": str(
                    [memory.description for memory in recent_memories]
                ),
                "other_agent_names": other_agent_names,
            },
        )

        response = await chat_llm.get_chat_completion(
            gossip_prompter.prompt,
            loading_text="🤔 Creating gossip...",
        )

        self._log(
            "Gossip",
            LogColor.ACT,
            f"{response}",
        )

        event = Event(
            agent_id=self.id,
            type=EventType.MESSAGE,
            subtype=MessageEventSubtype.AGENT_TO_AGENT,
            description=f"{self.full_name} said to everyone in the {self.location.name}: '{response}'",
            location_id=self.location.id,
        )

        await self.context.add_event(event)

    async def _plan(self, thought_process: str = "") -> list[SinglePlan]:
        """Trigger the agent's planning process

        Args:
            location_context (str): A description of the current location and list of the other agents in this location
        """

        self._log("Starting to Plan", LogColor.PLAN, "📝")

        low_temp_llm = ChatModel(DEFAULT_SMART_MODEL, temperature=0, streaming=True)

        # Make the plan parser
        plan_parser = OutputFixingParser.from_llm(
            parser=PydanticOutputParser(
                pydantic_object=LLMPlanResponse,
            ),
            llm=low_temp_llm.defaultModel,
        )

        # Get a summary of the recent activity
        if (
            datetime.now(pytz.utc) - self.last_summarized_activity
        ).total_seconds() > SUMMARIZE_ACTIVITY_INTERVAL:
            recent_activity = await self._summarize_activity()
        else:
            recent_activity = self.recent_activity

        self._log("Recent Activity Summary", LogColor.PLAN, recent_activity)

        # Make the Plan prompter
        plan_prompter = Prompter(
            PromptString.MAKE_PLANS,
            {
                "time_window": PLAN_LENGTH,
                "allowed_location_descriptions": [
                    f"'uuid: {location.id}, name: {location.name}, description: {location.description}\n"
                    for location in await self.allowed_locations
                ],
                "full_name": self.full_name,
                "private_bio": self.private_bio,
                "directives": str(self.directives),
                "recent_activity": recent_activity,
                "current_plans": [
                    f"{index}. {plan.description}"
                    for index, plan in enumerate(self.plans)
                ],
                "format_instructions": plan_parser.get_format_instructions(),
                "location_context": self.context.location_context_string(self.id),
                "thought_process": thought_process,
            },
        )

        chat_llm = ChatModel(temperature=0, streaming=True, request_timeout=600)

        # Get the plans
        response = await chat_llm.get_chat_completion(
            plan_prompter.prompt,
            loading_text="🤔 Making plans...",
        )

        # Parse the response into an object
        parsed_plans_response: LLMPlanResponse = plan_parser.parse(response)

        invalid_locations = [
            plan.location_id
            for plan in parsed_plans_response.plans
            if plan.location_id
            not in [location.id for location in await self.allowed_locations]
        ]

        if invalid_locations:
            self._log(
                "Invalid Locations in Plan",
                LogColor.PLAN,
                f"The following locations are invalid: {invalid_locations}",
            )

            # Get the plans
            response = await chat_llm.get_chat_completion(
                plan_prompter.prompt
                + [
                    AIMessage(content=response),
                    HumanMessage(
                        content=f"Your response included the following invalid location_ids: {invalid_locations}. Please try again."
                    ),
                ],
                loading_text="🤔 Correcting plans...",
            )

            # Parse the response into an object
            parsed_plans_response: LLMPlanResponse = plan_parser.parse(response)

        # Delete existing plans
        self.plans = []

        # Make a bunch of new plan objects, put em into a list
        new_plans: list[SinglePlan] = []

        for plan in parsed_plans_response.plans:
            new_plan = SinglePlan(
                description=plan.description,
                location=next(
                    (
                        location
                        for location in await self.allowed_locations
                        if str(location.id) == str(plan.location_id)
                    ),
                    None,
                ),
                max_duration_hrs=plan.max_duration_hrs,
                agent_id=self.id,
                stop_condition=plan.stop_condition,
            )
            new_plans.append(new_plan)

        # update the local agent object
        self.plans = new_plans

        # update the db agent row
        await self._update_agent_row()

        # add the plans to the plan table
        await self._upsert_plan_rows(new_plans)

        # Loop through each plan and print it to the console
        for index, plan in enumerate(new_plans):
            self._log(
                "New Plan",
                LogColor.PLAN,
                f"#{index}: {plan.description} @ {plan.location.name} (<{plan.max_duration_hrs} hrs) [Stop Condition: {plan.stop_condition}]",
            )

        return new_plans


    async def _plan_responses(self, events: list[Event]) -> None:
        """Respond to new messages"""

        # Get new relevant messages
        new_messages: list[AgentMessage] = [
            AgentMessage.from_event(event=event, context=self.context)
            for event in events
            if event.type == EventType.MESSAGE
        ]

        relevant_messages = get_latest_messages(
            [
                message
                for message in new_messages
                if (message.recipient_id == self.id or message.recipient_id is None)
                and message.sender_id != self.id
            ]
        )

        if not relevant_messages:
            self._log(
                "No Conversations",
                LogColor.MESSAGE,
                "No new conversations to respond to.",
            )
            return

        self._log(
            "New Conversations",
            LogColor.MESSAGE,
            f"{len(relevant_messages)} conversations to respond to.",
        )

        response_plans: list[SinglePlan] = []

        # For each unique message.sender_id...
        unique_correspondents = {message.sender_id for message in relevant_messages}

        # Make a plan to respond
        for correspondent_id in unique_correspondents:
            sender_name = (
                self.context.get_agent_full_name(correspondent_id)
                if correspondent_id
                else "Human"
            )
            new_plan = SinglePlan(
                description=f"Respond to what {sender_name} said to me.",
                location=self.location,
                max_duration_hrs=1,
                agent_id=self.id,
                stop_condition="When the conversation is over.",
                related_message=[
                    relevant_messages
                    for relevant_messages in relevant_messages
                    if relevant_messages.sender_id == correspondent_id
                    or relevant_messages.recipient_id == correspondent_id
                ][0],
            )
            response_plans.append(new_plan)

        # These new plans are the priority
        # Update local and db objects
        await self._upsert_plan_rows(response_plans)
        self.plans = response_plans + self.plans
        await self._update_agent_row()

    async def _react(self, events: list[Event]) -> LLMReactionResponse:
        """Get the recent activity and decide whether to replan to carry on"""

        # LLM call to decide how to react to new events
        # Make the reaction parser
        reaction_parser = OutputFixingParser.from_llm(
            parser=PydanticOutputParser(pydantic_object=LLMReactionResponse),
            llm=ChatModel(temperature=0).defaultModel,
        )

        # Get a summary of the recent activity
        if (
            datetime.now(pytz.utc) - self.last_summarized_activity
        ).total_seconds() > SUMMARIZE_ACTIVITY_INTERVAL:
            recent_activity = await self._summarize_activity()
        else:
            recent_activity = self.recent_activity

        # Make the reaction prompter
        reaction_prompter = Prompter(
            PromptString.REACT,
            {
                "format_instructions": reaction_parser.get_format_instructions(),
                "full_name": self.full_name,
                "private_bio": self.private_bio,
                "directives": str(self.directives),
                "recent_activity": recent_activity,
                "current_plan": self.plans[0].description,
                "location_context": self.context.location_context_string(self.id),
                "event_descriptions": [
                    f"{index}. {event.description}"
                    for index, event in enumerate(events)
                ],
                "conversation_history": await get_conversation_history(
                    self.id, self.context
                ),
            },
        )

        # Get the reaction
        llm = ChatModel(DEFAULT_SMART_MODEL, temperature=0)
        response = await llm.get_chat_completion(
            reaction_prompter.prompt,
            loading_text="🤔 Deciding how to react...",
        )

        # parse the reaction response
        parsed_reaction_response: LLMReactionResponse = reaction_parser.parse(response)

        self._log(
            "Reaction",
            LogColor.REACT,
            f"Decided to {parsed_reaction_response.reaction.value} the current plan: {parsed_reaction_response.thought_process}",
        )

        self.context.update_agent(self._db_dict())
        await self._update_agent_row()

        return parsed_reaction_response

    async def _act(
        self,
        plan: SinglePlan,
    ) -> PlanStatus:
        """Act on a plan"""

        # If we are not in the right location, move to the new location
        if self.location.id != plan.location.id:
            await self._move_to_location(plan.location)

        # Execute the plan
        # self._log("Acting on Plan", LogColor.ACT, f"{plan.description}")

        # Observe and react to new events
        await self.observe()

        # Gather relevant memories
        relevant_memories = await get_relevant_memories(
            plan.related_message.get_event_message()
            if plan.related_message
            else plan.description,
            memories=self.memories,
            k=20,
        )

        self.plan_executor = PlanExecutor(
            self.id,
            world_context=self.context,
            message_to_respond_to=plan.related_message,
            relevant_memories=relevant_memories,
        )

        resp: PlanExecutorResponse = await self.plan_executor.start_or_continue_plan(
            plan, tools=self._get_current_tools()
        )

        # IF the plan failed
        if resp.status == PlanStatus.FAILED:
            self._log(
                "Action Failed",
                LogColor.ACT,
                f"{plan.description} Error: {resp.output}",
            )

            # update the plan in the local agent object
            plan.scratchpad = resp.scratchpad
            plan.status = resp.status
            self.update_plan(plan)

            # update the plan in the db
            await self._upsert_plan_rows([plan])

            # remove all plans with the same description
            self.plans = [p for p in self.plans if p.description != plan.description]

            event = Event(
                agent_id=self.id,
                timestamp=datetime.now(pytz.utc),
                type=EventType.NON_MESSAGE,
                description=f"{self.full_name} has failed to complete the following: {plan.description} at the location: {plan.location.name}. {self.full_name} had the following problem: {resp.output}.",
                location_id=self.location.id,
            )

            event = await self.context.add_event(event)

        # If the plan is in progress
        elif resp.status == PlanStatus.IN_PROGRESS:
            self._log("Action In Progress", LogColor.ACT, f"{plan.description}")

            # update the plan in the local agent object
            plan.scratchpad = resp.scratchpad
            plan.status = resp.status
            self.update_plan(plan)

            # update the plan in the db
            await self._upsert_plan_rows([plan])

            # IF the tool use failed, there will be no tool object
            if resp.tool:
                tool_usage_summary = await resp.tool.summarize_usage(
                    plan_description=plan.description,
                    tool_input=resp.tool_input,
                    tool_result=resp.output,
                    agent_full_name=self.full_name,
                )

        # If the plan is done, remove it from the list of plans
        elif resp.status == PlanStatus.DONE:
            self._log("Action Completed", LogColor.ACT, f"{plan.description}")

            # update the plan in the local agent object
            plan.completed_at = datetime.now(pytz.utc)
            plan.scratchpad = resp.scratchpad
            plan.status = resp.status
            self.update_plan(plan)

            # update the plan in the db
            await self._upsert_plan_rows([plan])

            # remove all plans with the same description
            self.plans = [p for p in self.plans if p.description != plan.description]

        return resp.status

    async def _do_first_plan(self) -> None:
        """Do the first plan in the list"""

        current_plan = None

        # If we do not have a plan state, consult the plans or plan something new
        # If we have no plans, make some
        if len(self.plans) == 0:
            print(f"{self.full_name} has no plans, making some...")
            await self._plan()

        current_plan = self.plans[0]

        await self._act(current_plan)

    async def observe(self) -> list[Event]:
        # Take in new events and add them to memory. Return the events

        # Get new events witnessed by this agent
        last_checked_events = self.last_checked_events

        self.last_checked_events = datetime.now(pytz.utc)

        (events, _) = await self.context.events_manager.get_events(
            after=last_checked_events, witness_ids=[self.id], force_refresh=True
        )

        self._log(
            f"Observed {len(events)} new events",
            LogColor.PLAN,
            f"Last checked events at {last_checked_events.strftime('%H:%M:%S')}",
        )

        if len(events) > 0:
            # Make new memories based on the events
            new_memories = [
                await self._add_memory(
                    event.description,
                    created_at=event.timestamp,
                    type=MemoryType.OBSERVATION,
                    log=False,
                )
                for event in events
            ]

            # self._log(
            #     f"{len(events)} New Memories",
            #     LogColor.MEMORY,
            #     {f"{memory.description}" for memory in new_memories},
            # )

        return events

    async def write_progress_to_file(self):
        agents_folder = os.path.join(os.getcwd(), "agents")
        if not os.path.exists(agents_folder):
            os.makedirs(agents_folder)

        file_path = os.path.join(agents_folder, f"{self.full_name}.txt")

        plans_in_progress = [
            "🏃‍♂️ " + plan.description
            for plan in self.plans
            if plan.status == PlanStatus.IN_PROGRESS
        ]

        current_action = (
            "\n".join(plans_in_progress) if len(plans_in_progress) > 0 else "No actions"
        )

        conversation_history = await get_conversation_history(self.id, self.context)

        plans_to_do = [
            "📆 " + plan.description
            for plan in self.plans
            if plan.status == PlanStatus.TODO
        ]

        current_plans = "\n".join(plans_to_do) if len(plans_to_do) > 0 else "No plans"

        # Sort memories in reverse chronological order
        sorted_memories = sorted(
            self.memories, key=lambda m: m.created_at, reverse=True
        )

        memories = "\n".join(
            [
                f"{memory.created_at.replace(tzinfo=pytz.utc).strftime('%Y-%m-%d %H:%M:%S')}: {'👀' if memory.type == MemoryType.OBSERVATION else '💭'} {memory.description} (Importance: {memory.importance})"
                for memory in sorted_memories
            ]
        )

        with open(file_path, "w", encoding="utf-8") as f:
            f.write(
                f"* {self.full_name}\n\nCurrent Action:\n{current_action}\n\nLocation: {self.location.name}\n\nCurrent Conversations:\n{conversation_history}\n\nCurrent Plans:\n{current_plans}\n\nMemories:\n{memories}\n"
            )

    async def run_for_one_step(self):
        await asyncio.sleep(random.random() * 3)

        events = await self.observe()

        # if there's no current plan, make some
        if len(self.plans) == 0:
            print(f"{self.full_name} has no plans, making some...")
            await self._plan()

        # Decide how to react to these events
        self.react_response = await self._react(events)

        # If the reaction calls to cancel the current plan, remove the first one
        if self.react_response.reaction == Reaction.CANCEL:
            self.plans = self.plans[1:]

        # If the reaction calls to postpone the current plan, insert the new plan at the top
        elif self.react_response.reaction == Reaction.POSTPONE:
            self.plans.insert(0, self.react_response.new_plan)

        # Work through the plans
        await self._do_first_plan()

        # Reflect, if we should
        if await self._should_reflect():
            await self._reflect()

        await self.write_progress_to_file()<|MERGE_RESOLUTION|>--- conflicted
+++ resolved
@@ -426,12 +426,8 @@
     def _log(
         self, title: str, color: LogColor = LogColor.GENERAL, description: str = ""
     ):
-<<<<<<< HEAD
         agent_logger.info(f"[{self.full_name}] [{color}] [{title}] {description}")
         print_to_console(f"[{self.full_name}] {title}", color, description)
-=======
-        print_to_console2(f"[{self.full_name}] {title}", self.full_name, description)
->>>>>>> dbebf79f
 
     async def _calculate_importance(self, memory_description: str) -> int:
         # Set up a complex chat model
