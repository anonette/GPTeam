--- conflicted
+++ resolved
@@ -38,7 +38,7 @@
 from .executor import PlanExecutor, PlanExecutorResponse
 from .importance import ImportanceRatingResponse
 from .message import AgentMessage, LLMMessageResponse
-from .plans import LLMPlanResponse, LLMSinglePlan, PlanStatus, SinglePlan, PlanType
+from .plans import LLMPlanResponse, LLMSinglePlan, PlanStatus, PlanType, SinglePlan
 from .react import LLMReactionResponse, Reaction
 from .reflection import ReflectionQuestions, ReflectionResponse
 
@@ -173,14 +173,30 @@
 
         plans = []
         for plan in ordered_plans:
-            location = [location for location in locations if str(location.id) == plan["location_id"]][0]
-            related_event = Event.from_id(plan["related_event_id"]) if plan["related_event_id"] is not None else None
-            related_message = AgentMessage.from_event(related_event, context) if related_event else None
+            location = [
+                location
+                for location in locations
+                if str(location.id) == plan["location_id"]
+            ][0]
+            related_event = (
+                Event.from_id(plan["related_event_id"])
+                if plan["related_event_id"] is not None
+                else None
+            )
+            related_message = (
+                AgentMessage.from_event(related_event, context)
+                if related_event
+                else None
+            )
             plans.append(
                 SinglePlan(
-                    **{key: value for key, value in plan.items() if (key != "location_id" and key != 'related_event_id')},
+                    **{
+                        key: value
+                        for key, value in plan.items()
+                        if (key != "location_id" and key != "related_event_id")
+                    },
                     location=location,
-                    related_message=related_message
+                    related_message=related_message,
                 )
             )
 
@@ -329,7 +345,6 @@
     def _add_plan_rows(self, plans: list[SinglePlan]):
         for plan in plans:
             supabase.table("Plans").upsert(plan._db_dict()).execute()
-        
 
     def _get_memories_since(self, date: datetime):
         data, count = (
@@ -742,54 +757,38 @@
 
         # Get new relevant messages
         new_messages: list[AgentMessage] = [
-            AgentMessage.from_event(event=event, context=self.context) 
-            for event in events if event.type == EventType.MESSAGE
+            AgentMessage.from_event(event=event, context=self.context)
+            for event in events
+            if event.type == EventType.MESSAGE
         ]
 
         # Get the relevant messages, with the newest first
         relevant_messages = [
-            message for message in new_messages
+            message
+            for message in new_messages
             if (message.recipient_id == self.id or message.recipient_id is None)
             and message.sender_id != self.id
         ]
         relevant_messages.sort(key=lambda message: message.timestamp, reverse=True)
 
-<<<<<<< HEAD
-        print(f"\n\nRELEVANT MESSAGES:\n") #TIMC
-        for message in relevant_messages:
-            print(message, "\n")
-        print("\n\n") #TIMC
-
-        response_plans = []
-=======
-        if not new_messages:
+        if not relevant_messages:
             self._log("Inbox Empty", LogColor.MESSAGE, "No new messages.")
             return
 
         self._log(
             "New Messages",
             LogColor.MESSAGE,
-            f"{len(new_messages)} new messages in inbox.",
+            f"{len(relevant_messages)} new messages in inbox.",
         )
 
         low_temp_llm = ChatModel(DEFAULT_SMART_MODEL, temperature=0, streaming=True)
 
-        # Make the response parser
-        response_parser = OutputFixingParser.from_llm(
-            parser=PydanticOutputParser(
-                pydantic_object=LLMMessageResponse,
-            ),
-            llm=low_temp_llm.defaultModel,
-        )
-
-        for message in new_messages:
-            conversation_history = message.get_chat_history()
->>>>>>> 7fbd7536
+        response_plans = []
 
         # For each unique message.sender_id...
         unique_senders = {message.sender_id for message in relevant_messages}
 
-        # Make a plan to respond 
+        # Make a plan to respond
         for sender_id in unique_senders:
             sender_name = self.context.get_agent_full_name(sender_id)
             new_plan = SinglePlan(
@@ -799,25 +798,17 @@
                 agent_id=self.id,
                 stop_condition="When the conversation is over.",
                 type=PlanType.RESPONSE,
-                related_message=[relevant_messages for relevant_messages in relevant_messages if relevant_messages.sender_id == sender_id][0],
+                related_message=[
+                    relevant_messages
+                    for relevant_messages in relevant_messages
+                    if relevant_messages.sender_id == sender_id
+                ][0],
             )
             response_plans.append(new_plan)
 
-<<<<<<< HEAD
         # Carry out those plans
         for plan in response_plans:
             await self._act(plan)
-=======
-            # parse the LLM message response
-            parsed_response: LLMMessageResponse = response_parser.parse(response)
-
-            # Format the agent_input for the send_message function
-            agent_input = f"{message.sender_name};{parsed_response.content}"
-
-            send_message(
-                agent_input, ToolContext(context=self.context, agent_id=self.id)
-            )
->>>>>>> 7fbd7536
 
     async def _react(self) -> LLMReactionResponse:
         """Get the recent activity and decide whether to replan to carry on"""
@@ -937,10 +928,6 @@
 
         self._log("Acting on Plan", LogColor.ACT, f"{plan.description}")
 
-<<<<<<< HEAD
-        # TODO: Tools are dependent on the location
-        timeout = int(os.getenv("STEP_DURATION"))
-
         # TODO: Inbound messages will overwrite the previous plan executor
         if executor is None:
             if plan.type == PlanType.DEFAULT:
@@ -948,11 +935,11 @@
                 print("plantype default")
             elif plan.type == PlanType.RESPONSE:
                 print("plan type response: ", plan.related_message)
-                self.plan_executor = PlanExecutor(self.id, world_context=self.context, message_to_respond_to=plan.related_message)
-=======
-        if self.plan_executor is None:
-            self.plan_executor = PlanExecutor(self.id, context=self.context)
->>>>>>> 7fbd7536
+                self.plan_executor = PlanExecutor(
+                    self.id,
+                    world_context=self.context,
+                    message_to_respond_to=plan.related_message,
+                )
 
         resp: PlanExecutorResponse = self.plan_executor.start_or_continue_plan(
             plan, tools=self._get_current_tools()
@@ -1032,46 +1019,23 @@
         await self._act(current_plan, executor)
 
     async def run_for_one_step(self):
-<<<<<<< HEAD
-        # Refresh the events
-        self.context.events_manager.refresh_events()
-
-        print(f"[{self.full_name}]: RUN_FOR_ONE_STEP...") #TIMC
-=======
         print(f"{self.full_name}: run_for_one_step...")  # TIMC
         print(
             f"Getting events at {self.location.name}, after {self.last_checked_events}..."
         )  # TIMC
->>>>>>> 7fbd7536
+
+        print(f"[{self.full_name}]: RUN_FOR_ONE_STEP...")  # TIMC
 
         (events, first_refresh_time) = self.context.events_manager.get_events(
             location_id=self.location.id,
             after=self.last_checked_events,
         )
-<<<<<<< HEAD
-        
-        # Update the last checked events
-        self.last_checked_events = datetime.now(pytz.utc)
 
         previous_executor = self.plan_executor
 
         # Respond to new messages
         await self._respond_to_messages(events)
 
-=======
-
-        print(
-            f"\nNEW EVENTS AT {self.location.name}:\n{[event.description for event in events]}"
-        )  # TIMC
-
-        # Respond to all messages
-        await self._respond_to_messages(events)
-
-        # First we decide if we need to reflect
-        if self._should_reflect():
-            await self._reflect()
-
->>>>>>> 7fbd7536
         # Generate a reaction to the latest events
         react_response = await self._react()
 
