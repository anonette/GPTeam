import datetime
import json
import os
from datetime import datetime
from typing import Optional
from uuid import UUID, uuid4

from colorama import Fore
from langchain.output_parsers import OutputFixingParser, PydanticOutputParser
from pydantic import BaseModel

from ..event.base import Event, EventManager, EventType
from ..location.base import Location
from ..memory.base import MemoryType, SingleMemory
from ..utils.database import supabase
from ..utils.formatting import print_to_console
from ..utils.models import ChatModel, ChatModelName
<<<<<<< HEAD
from ..utils.parameters import DEFAULT_LOCATION_ID, PLAN_LENGTH, REFLECTION_MEMORY_COUNT
from ..utils.prompt import Prompter, PromptString
from ..world.base import Event, EventType, Location
from .executor import run_executor
from .importance import ImportanceRatingResponse
from .plans import LLMPlanResponse, LLMSinglePlan, SinglePlan
=======
from ..utils.parameters import (
    DEFAULT_LOCATION_ID,
    DEFAULT_WORLD_ID,
    PLAN_LENGTH,
    REFLECTION_MEMORY_COUNT,
)
from ..utils.prompt import Prompter, PromptString
from .executor import ExecutorStatus, run_executor
from .importance import ImportanceRatingResponse
from .plans import LLMPlanResponse, SinglePlan
from .react import LLMReactionResponse, Reaction
>>>>>>> 1772bf9b
from .reflection import ReflectionQuestions, ReflectionResponse


class RelatedMemory(BaseModel):
    memory: SingleMemory
    relevance: float

    def __str__(self) -> str:
        return f"SingleMemory: {self.memory.description}, Relevance: {self.relevance}"


class AgentState(BaseModel):
<<<<<<< HEAD
    plan: Optional[SinglePlan]
    location: Location

    def __init__(self, location: Location, plan: Optional[SinglePlan] = None):
        super().__init__(location=location, plan=plan)

    def db_dict(self) -> dict:
        return {"plan_id": str(self.plan.id), "location_id": str(self.location.id)}
=======
    plan_id: Optional[UUID]
    location_id: UUID
    location: Location

    def __init__(
        self, location_id: UUID | str = None, plan_id: Optional[UUID | str] = None
    ):
        if location_id is None:
            location_id = DEFAULT_LOCATION_ID

        super().__init__(
            location_id=location_id,
            plan_id=plan_id,
            location=Location.from_id(location_id),
        )

    def _db_dict(self) -> dict:
        return {"plan_id": str(self.plan_id), "location_id": str(self.location_id)}
>>>>>>> 1772bf9b


class Agent(BaseModel):
    id: UUID
    full_name: str
    bio: str
<<<<<<< HEAD
    directives: Optional[list[str]]
    memories: list[SingleMemory]
    plans: list[SinglePlan]
    state: Optional[AgentState]
    world_id: UUID
=======
    directives: Optional[list[str]] = None
    memories: Optional[list[SingleMemory]] = []
    ordered_plan_ids: Optional[list[UUID]] = []
    state: Optional[AgentState] = None
    world_id: Optional[UUID] = None
>>>>>>> 1772bf9b

    def __init__(
        self,
        full_name: str,
        bio: str,
        world_id: UUID,
        directives: list[str] = None,
        memories: list[SingleMemory] = [],
        plans: list[SinglePlan] = [],
        state: AgentState = None,
        id: Optional[str | UUID] = None,
        world_id: Optional[UUID] = DEFAULT_WORLD_ID,
    ):
        if id is None:
            id = uuid4()
        elif isinstance(id, str):
            id = UUID(id)

        # if the state is None, put them into the default location
        if state is None:
            state = AgentState(location=Location.from_id(DEFAULT_LOCATION_ID))
        elif isinstance(state, dict):
            state = AgentState(**state)

        # initialize the base model
        super().__init__(
            id=id,
            full_name=full_name,
            bio=bio,
            directives=directives,
            memories=memories,
            plans=plans,
            state=state,
            world_id=world_id,
        )

        # if the memories are None, retrieve them
        if memories is None or len(memories) == 0:
            self.memories = self._get_memories()

        print_to_console("Agent: ", Fore.GREEN, self.full_name)

    @property
    def allowed_locations(self) -> list[Location]:
        """Get locations that this agent is allowed to be in."""
        data, count = (
            supabase.table("Locations")
            .select("*")
            .contains("allowed_agent_ids", [str(self.id)])
            .execute()
        )
        return [Location(**location) for location in data[1]]

    @classmethod
    def from_json_profile(cls, id: str):
        path = os.path.dirname(os.path.abspath(__file__)) + f"/profiles/{id}.json"
        f = open(path, "r")
        profile = json.load(f)
        f.close()

        return cls(**profile)

    @classmethod
    def from_id(cls, id: UUID):
        agents_data, agents_count = (
            supabase.table("Agents").select("*").eq("id", str(id)).execute()
        )
        if agents_count == 0:
            raise ValueError("No agent with that id")
        agent = agents_data[1][0]

        plans_data, plans_count = (
            supabase.table("Plans").select("*").eq("agent_id", str(id)).execute()
        )

        locations_data, locations_count = (
            supabase.table("Locations").select("*").execute()
        )

        memories_data, memories_count = (
            supabase.table("Memories").select("*").eq("agent_id", str(id)).execute()
        )

        plans = [
            SinglePlan(
                **{key: value for key, value in plan.items() if key != "location_id"},
                location=Location.from_id(plan["location_id"]),
            )
            for plan in plans_data[1]
        ]

        state = AgentState(
            plan=SinglePlan.from_id(agent["state"]["plan_id"]),
            location=Location.from_id(agent["state"]["location_id"]),
        )

        return Agent(
            id=id,
            full_name=agent.get("full_name"),
            bio=agent.get("bio"),
            directives=agent.get("directives"),
            memories=[SingleMemory(**memory) for memory in memories_data[1]],
            plans=plans,
            state=state,
            world_id=agent.get("world_id"),
        )

    def _get_memories(self):
        data, count = (
            supabase.table("Memories")
            .select("*")
            .eq("agent_id", str(self.id))
            .execute()
        )
        memories = [SingleMemory(**memory) for memory in data[1]]
        return memories

    def _add_memory(
        self,
        description: str,
        type: MemoryType = MemoryType.OBSERVATION,
        related_memory_ids: list[UUID] = [],
    ) -> SingleMemory:
        memory = SingleMemory(
            agent_id=self.id,
            type=type,
            description=description,
            importance=self._calculate_importance(description),
            related_memory_ids=related_memory_ids,
        )
        print("made new memory ", memory.id)

        self.memories.append(memory)

        # add to database
        data, count = supabase.table("Memories").insert(memory._db_dict()).execute()

        print_to_console("New Memory: ", Fore.BLUE, f"{memory}")

        return memory

    def _update_agent_row(self):
        row = {
            "full_name": self.full_name,
            "bio": self.bio,
            "directives": self.directives,
<<<<<<< HEAD
            "ordered_plan_ids": [str(plan.id) for plan in self.plans],
            "state": self.state.db_dict(),
=======
            "ordered_plan_ids": [str(plan_id) for plan_id in self.ordered_plan_ids],
            "state": self.state._db_dict(),
>>>>>>> 1772bf9b
        }
        print("Updated ", self.full_name, " in db.")
        return supabase.table("Agents").update(row).eq("id", str(self.id)).execute()

    def _add_plan_rows(self, plans: list[SinglePlan]):
        for plan in plans:
            row = {
                "id": str(plan.id),
                "description": plan.description,
                "max_duration_hrs": plan.max_duration_hrs,
                "agent_id": str(self.id),
                "created_at": plan.created_at.isoformat(),
                "stop_condition": plan.stop_condition,
            }
            print("Added plan to db.")
            return supabase.table("Plans").insert(row).execute()

    def _get_memories_since(self, date: datetime):
        data, count = (
            supabase.table("Memories")
            .select("*")
            .eq("agent_id", str(self.id))
            .gt("created_at", date)
            .order("created_at", desc=True)
            .execute()
        )
        memories = [SingleMemory(**memory) for memory in data[1]]
        return memories

    def _should_reflect(self) -> bool:
        """Check if the agent should reflect on their memories.
        Returns True if the cumulative importance score of memories
        since the last reflection is over 100
        """
        data, count = (
            supabase.table("Memories")
            .select("type", "created_at", "agent_id")
            .eq("agent_id", str(self.id))
            .eq("type", MemoryType.REFLECTION.value)
            .order("created_at", desc=True)
            .limit(1)
            .execute()
        )

        last_reflection_time = (
            data[1][0]["created_at"] if len(data[1]) > 0 else datetime(1970, 1, 1)
        )

        memories_since_last_reflection = self._get_memories_since(last_reflection_time)

        cumulative_importance = sum(
            [memory.importance for memory in memories_since_last_reflection]
        )

        return cumulative_importance > 100

    def _db_dict(self):
        return {
            "id": str(self.id),
            "full_name": self.full_name,
            "bio": self.bio,
            "directives": self.directives,
<<<<<<< HEAD
            "ordered_plan_ids": [str(plan.id) for plan in self.plans],
            "state": self.state.db_dict(),
=======
            "ordered_plan_ids": [str(plan_id) for plan_id in self.ordered_plan_ids],
            "state": self.state._db_dict(),
>>>>>>> 1772bf9b
        }

    def add_observation_strings(self, memory_strings: list[str]):
        for memory_string in memory_strings:
            self._add_memory(memory_string, MemoryType.OBSERVATION)

    def _related_memories(self, query: str, k: int = 5) -> list[RelatedMemory]:
        # Calculate relevance for each memory and store it in a list of dictionaries
        memories_with_relevance = [
            RelatedMemory(memory=memory, relevance=memory.relevance(query))
            for memory in self.memories
        ]

        # Sort the list of dictionaries based on the 'relevance' key in descending order
        sorted_memories = sorted(
            memories_with_relevance, key=lambda x: x.relevance, reverse=True
        )

        return sorted_memories[:k]

    def _summarize_activity(self, k: int = 20) -> str:
        # Get the k most recent memories
        print("memory descriptions:", [memory.description for memory in self.memories])

        recent_memories = sorted(
            self.memories, key=lambda memory: memory.created_at, reverse=True
        )[:k]

        summary_prompter = Prompter(
            PromptString.RECENT_ACTIIVITY,
            {
                "full_name": self.full_name,
                "memory_descriptions": str(
                    [memory.description for memory in recent_memories]
                ),
            },
        )

        low_temp_llm = ChatModel(ChatModelName.GPT4, temperature=0)

        response = low_temp_llm.get_chat_completion(
            summary_prompter.prompt,
            loading_text="🤔 Summarizing recent activity...",
        )

        return response

    def _calculate_importance(self, memory_description: str) -> int:
        # Set up a complex chat model
        complex_llm = ChatModel(ChatModelName.GPT4, temperature=0)

        importance_parser = OutputFixingParser.from_llm(
            parser=PydanticOutputParser(pydantic_object=ImportanceRatingResponse),
            llm=complex_llm.defaultModel,
        )

        # make importance prompter
        importance_prompter = Prompter(
            PromptString.IMPORTANCE,
            {
                "full_name": self.full_name,
                "bio": self.bio,
                "memory_description": memory_description,
                "format_instructions": importance_parser.get_format_instructions(),
            },
        )

        response = complex_llm.get_chat_completion(
            importance_prompter.prompt,
            loading_text="🤔 Calculating memory importance...",
        )

        parsed_response: ImportanceRatingResponse = importance_parser.parse(response)

        rating = parsed_response.rating

        return rating

<<<<<<< HEAD
    def move_to_location(self, location: Location):
=======
    def _move_to_location(self, location_id: UUID, event_manager: EventManager):
>>>>>>> 1772bf9b
        """Move the agents state, send event to Events table"""

        # first emit the depature event to the db
        event = Event(
            timestamp=datetime.now(),
            type=EventType.NON_MESSAGE,
<<<<<<< HEAD
            description=f"{self.full_name} left location: {location.name}",
            location_id=self.state.location.id,
            witness_ids=self.state.location.local_agent_ids,
=======
            description=f"{self.full_name} left location: {Location.from_id(location_id).name}",
            location_id=self.state.location_id,
>>>>>>> 1772bf9b
        )

        print("event: ", event)

        event_manager.add_event(event)

        # Update the agents state to the new location
        self.state.location = location

        print_to_console("Moved to ", Fore.BLUE, f"{location.name}")

        # emit the arrival to the db
        event = Event(
            timestamp=datetime.now(),
            type=EventType.NON_MESSAGE,
<<<<<<< HEAD
            description=f"{self.full_name} arrived at location: {location.name}",
            location_id=self.state.location.id,
            witness_ids=location.local_agent_ids,
=======
            description=f"{self.full_name} arrived at location: {Location.from_id(location_id).name}",
            location_id=self.state.location_id,
>>>>>>> 1772bf9b
        )
        event_manager.add_event(event)

        # update the agents row in the db
        self._update_agent_row()

    def _reflect(self):
        recent_memories = sorted(
            self.memories, key=lambda memory: memory.last_accessed, reverse=True
        )[:REFLECTION_MEMORY_COUNT]

        print_to_console("Starting Reflection", Fore.CYAN, "🤔")

        # Set up a complex chat model
        chat_llm = ChatModel(ChatModelName.GPT4, temperature=0)

        # Set up the parser
        question_parser = OutputFixingParser.from_llm(
            parser=PydanticOutputParser(pydantic_object=ReflectionQuestions),
            llm=chat_llm.defaultModel,
        )

        # Get memory descriptions
        memory_descriptions = [memory.description for memory in recent_memories]

        # Create questions Prompter
        questions_prompter = Prompter(
            PromptString.REFLECTION_QUESTIONS,
            {
                "memory_descriptions": str(memory_descriptions),
                "format_instructions": question_parser.get_format_instructions(),
            },
        )

        # Get the reflection questions
        response = chat_llm.get_chat_completion(
            questions_prompter.prompt,
            loading_text="🤔 Thinking about what to reflect on...",
        )

        # Parse the response into an object
        parsed_questions_response: ReflectionQuestions = question_parser.parse(response)

        # For each question in the parsed questions...
        for question in parsed_questions_response.questions:
            # Get the related memories
            related_memories = self._related_memories(question, 20)

            # Format them into a string
            memory_strings = [
                f"{index}. {related_memory.memory.description}"
                for index, related_memory in enumerate(related_memories, start=1)
            ]

            # Make the reflection parser
            reflection_parser = OutputFixingParser.from_llm(
                parser=PydanticOutputParser(pydantic_object=ReflectionResponse),
                llm=chat_llm.defaultModel,
            )

            print_to_console("Reflecting on Question", Fore.GREEN, f"{question}")

            # Make the reflection prompter
            reflection_prompter = Prompter(
                PromptString.REFLECTION_INSIGHTS,
                {
                    "full_name": self.full_name,
                    "memory_strings": str(memory_strings),
                    "format_instructions": reflection_parser.get_format_instructions(),
                },
            )

            # Get the reflection insights
            response = chat_llm.get_chat_completion(
                reflection_prompter.prompt,
                loading_text=f"🤔 Reflecting on the following question: {question}",
            )

            # Parse the response into an object
            parsed_insights_response: ReflectionResponse = reflection_parser.parse(
                response
            )

            # For each insight in the parsed insights...
            for reflection_insight in parsed_insights_response.insights:
                # Get the related memory ids
                related_memory_ids = [
                    related_memories[index - 1].memory.id
                    for index in reflection_insight.related_statements
                ]

                # Add a new memory
                self._add_memory(
                    description=reflection_insight.insight,
                    type=MemoryType.REFLECTION,
                    related_memory_ids=related_memory_ids,
                )

<<<<<<< HEAD
    def plan(self) -> list[SinglePlan]:
=======
    def _plan(self) -> list[SinglePlan]:
>>>>>>> 1772bf9b
        print_to_console("Starting to Plan", Fore.YELLOW, "📝")

        low_temp_llm = ChatModel(ChatModelName.GPT4, temperature=0, streaming=True)

        # Make the plan parser
        plan_parser = OutputFixingParser.from_llm(
            parser=PydanticOutputParser(pydantic_object=LLMPlanResponse),
            llm=low_temp_llm.defaultModel,
        )

        # Get a summary of the recent activity
        recent_activity = self._summarize_activity()

        print_to_console("Summarized Recent Activity", Fore.YELLOW, recent_activity)

        # Make the Plan prompter
        plan_prompter = Prompter(
            PromptString.MAKE_PLANS,
            {
                "time_window": PLAN_LENGTH,
                "location_descriptions": [
                    f"'{location.name}' - {location.description}\n"
                    for location in self.allowed_locations
                ],
                "full_name": self.full_name,
                "bio": self.bio,
                "directives": str(self.directives),
                "recent_activity": recent_activity,
                "current_plans": [
                    f"{index}. {plan.description}"
                    for index, plan in enumerate(self.plans)
                ],
                "format_instructions": plan_parser.get_format_instructions(),
            },
        )

        # Set up a complex chat model
<<<<<<< HEAD
        chat_llm = ChatModel(ChatModelName.TURBO, temperature=0.5)
=======
        chat_llm = ChatModel(
            ChatModelName.GPT4, temperature=0.5, streaming=True, request_timeout=600
        )
>>>>>>> 1772bf9b

        # Get the plans
        response = chat_llm.get_chat_completion(
            plan_prompter.prompt,
            loading_text="🤔 Making plans...",
        )

        # Parse the response into an object
        parsed_plans_response: LLMPlanResponse = plan_parser.parse(response)

        # Delete existing plans
        self.plans = []

        # Make a bunch of new plan objects, put em into a list
        new_plans: list[SinglePlan] = []

        for plan in parsed_plans_response.plans:
            new_plan = SinglePlan(
                description=plan.description,
                location=Location.from_name(plan.location_name),
                max_duration_hrs=plan.max_duration_hrs,
                agent_id=self.id,
                stop_condition=plan.stop_condition,
            )
            new_plans.append(new_plan)

        # update the local agent object
        self.plans = new_plans

        # update the db agent row
        data, count = self._update_agent_row()

        # add the plans to the plan table
        data, count = self._add_plan_rows(new_plans)

        # Loop through each plan and print it to the console
        for index, plan in enumerate(new_plans):
            print_to_console(
                "Plan ",
                Fore.YELLOW,
                f"#{index}: {plan.description} @ {plan.location.name} (<{plan.max_duration_hrs} hrs) [Stop Condition: {plan.stop_condition}]",
            )

        return new_plans

<<<<<<< HEAD
    def act(self) -> None:
        current_plan = None

        # If we do not have a plan state, consult the plans or plan something new
        if self.state.plan is None:
            # If we have no plans, make some
            if len(self.plans) == 0:
                self.plan()

            # Set the agent state
            self.state = AgentState(plan=self.plans[0], location=self.plans[0].location)

            current_plan = self.plans[0]

        # Get the current plan
        current_plan = self.state.plan if current_plan is None else current_plan

        # TODO: Ask if we should change plans

        print_to_console("Acting on Plan", Fore.YELLOW, f"{current_plan.description}")

        # If we are not in the right location, move to the new location
        if self.state.location.id != current_plan.location.id:
            self.move_to_location(current_plan.location)

        # TODO: Tools are dependent on the location
        output = run_executor(current_plan.description)

        if "Final Response: Task Failed" in output:
            print_to_console("Plan Failed", Fore.RED, f"{current_plan.description}")
            # TODO: handle plan failure with a human
            return

        # If the plan is done, remove it from the list of plans
        elif "Final Response" in output:
            self.plans.remove(current_plan.id)
            self.state = AgentState(plan=None, location=None)
=======
    def _react(self, event_manager: EventManager) -> Reaction:
        """Get the recent activity and decide whether to replan to carry on"""

        # Pull in latest events
        new_events = event_manager.get_events_by_location(self.state.location_id)

        # Store them as observations for this agent
        self.add_observation_strings([event.description for event in new_events])

        # LLM call to decide how to react to new events
        # Make the reaction parser
        reaction_parser = OutputFixingParser.from_llm(
            parser=PydanticOutputParser(pydantic_object=LLMReactionResponse),
            llm=ChatModel(ChatModelName.GPT4, temperature=0).defaultModel,
        )

        # Make the reaction prompter
        reaction_prompter = Prompter(
            PromptString.REACT,
            {
                "format_instructions": reaction_parser.get_format_instructions(),
                "full_name": self.full_name,
                "bio": self.bio,
                "directives": str(self.directives),
                "recent_activity": self._summarize_activity(),
                "current_plans": [
                    f"{index}. {plan.description}"
                    for index, plan in enumerate(self.ordered_plans)
                ],
                "event_descriptions": [
                    f"{index}. {event.description}"
                    for index, event in enumerate(new_events)
                ],
            },
        )

        # Get the reaction
        llm = ChatModel(ChatModelName.GPT4, temperature=0.5)
        response = llm.get_chat_completion(
            reaction_prompter.prompt,
            loading_text="🤔 Deciding how to react...",
        )

        # parse the reaction response
        parsed_reaction_response: LLMReactionResponse = reaction_parser.parse(response)

        return parsed_reaction_response

    def _do_first_plan(self, event_manager: EventManager) -> None:
        """Do the first plan in the list"""

        current_plan = None

        # If we do not have a plan state, consult the plans or plan something new
        if self.state.plan_id is None:
            # If we have no plans, make some
            if len(self.ordered_plan_ids) == 0:
                plans = self._plan()

            # Otherwise, just use the existing plans
            else:
                plans = [
                    SinglePlan.from_id(plan_id) for plan_id in self.ordered_plan_ids
                ]

            # Set the agent state
            self.state = AgentState(
                plan_id=plans[0].id, location_id=plans[0].location_id
            )

            current_plan = plans[0]

        # Get the current plan
        current_plan = (
            SinglePlan.from_id(self.state.plan_id)
            if current_plan is None
            else current_plan
        )

        print_to_console("Acting on Plan", Fore.YELLOW, f"{current_plan.description}")

        # If we are not in the right location, move to the new location
        if self.state.location_id != current_plan.location_id:
            self._move_to_location(current_plan.location_id, event_manager)

        # Execute the plan

        # TODO: Tools are dependent on the location
        timeout = int(os.getenv("STEP_DURATION"))
        resp = run_executor(current_plan.description, timeout=timeout)

        if resp.status == ExecutorStatus.NEEDS_HELP:
            print_to_console(
                "Plan Failed: Needs Help",
                Fore.RED,
                f"{current_plan.description} Error: {resp.output}",
            )
            # TODO: handle plan failure with a human
            return

        elif resp.status == ExecutorStatus.TIMED_OUT:
            print_to_console(
                "Plan Timed Out",
                Fore.RED,
                f"{current_plan.description} Error: {resp.output}",
            )
            return

        # If the plan is done, remove it from the list of plans
        elif resp.status == ExecutorStatus.COMPLETED:
            self.ordered_plan_ids.remove(current_plan.id)
            self.state.plan_id = None
            print_to_console(
                "Plan Completed: ", Fore.GREEN, f"{current_plan.description}"
            )

    def run_for_one_step(self, events_manager: EventManager):
        # First we decide if we need to reflect
        if self._should_reflect():
            self._reflect()

        # Generate a reaction to the latest events
        reaction = self._react(events_manager)

        # If the reaction calls for a new plan, make one
        if reaction == Reaction.REPLAN:
            self._plan()

        # Work through the plans
        self._do_first_plan(event_manager=events_manager)
>>>>>>> 1772bf9b
<|MERGE_RESOLUTION|>--- conflicted
+++ resolved
@@ -1,4 +1,3 @@
-import datetime
 import json
 import os
 from datetime import datetime
@@ -15,14 +14,6 @@
 from ..utils.database import supabase
 from ..utils.formatting import print_to_console
 from ..utils.models import ChatModel, ChatModelName
-<<<<<<< HEAD
-from ..utils.parameters import DEFAULT_LOCATION_ID, PLAN_LENGTH, REFLECTION_MEMORY_COUNT
-from ..utils.prompt import Prompter, PromptString
-from ..world.base import Event, EventType, Location
-from .executor import run_executor
-from .importance import ImportanceRatingResponse
-from .plans import LLMPlanResponse, LLMSinglePlan, SinglePlan
-=======
 from ..utils.parameters import (
     DEFAULT_LOCATION_ID,
     DEFAULT_WORLD_ID,
@@ -32,9 +23,8 @@
 from ..utils.prompt import Prompter, PromptString
 from .executor import ExecutorStatus, run_executor
 from .importance import ImportanceRatingResponse
-from .plans import LLMPlanResponse, SinglePlan
+from .plans import LLMPlanResponse, LLMSinglePlan, SinglePlan
 from .react import LLMReactionResponse, Reaction
->>>>>>> 1772bf9b
 from .reflection import ReflectionQuestions, ReflectionResponse
 
 
@@ -47,7 +37,6 @@
 
 
 class AgentState(BaseModel):
-<<<<<<< HEAD
     plan: Optional[SinglePlan]
     location: Location
 
@@ -56,51 +45,22 @@
 
     def db_dict(self) -> dict:
         return {"plan_id": str(self.plan.id), "location_id": str(self.location.id)}
-=======
-    plan_id: Optional[UUID]
-    location_id: UUID
-    location: Location
-
-    def __init__(
-        self, location_id: UUID | str = None, plan_id: Optional[UUID | str] = None
-    ):
-        if location_id is None:
-            location_id = DEFAULT_LOCATION_ID
-
-        super().__init__(
-            location_id=location_id,
-            plan_id=plan_id,
-            location=Location.from_id(location_id),
-        )
-
-    def _db_dict(self) -> dict:
-        return {"plan_id": str(self.plan_id), "location_id": str(self.location_id)}
->>>>>>> 1772bf9b
 
 
 class Agent(BaseModel):
     id: UUID
     full_name: str
     bio: str
-<<<<<<< HEAD
     directives: Optional[list[str]]
     memories: list[SingleMemory]
     plans: list[SinglePlan]
     state: Optional[AgentState]
     world_id: UUID
-=======
-    directives: Optional[list[str]] = None
-    memories: Optional[list[SingleMemory]] = []
-    ordered_plan_ids: Optional[list[UUID]] = []
-    state: Optional[AgentState] = None
-    world_id: Optional[UUID] = None
->>>>>>> 1772bf9b
 
     def __init__(
         self,
         full_name: str,
         bio: str,
-        world_id: UUID,
         directives: list[str] = None,
         memories: list[SingleMemory] = [],
         plans: list[SinglePlan] = [],
@@ -117,7 +77,10 @@
         if state is None:
             state = AgentState(location=Location.from_id(DEFAULT_LOCATION_ID))
         elif isinstance(state, dict):
-            state = AgentState(**state)
+            state = AgentState(
+                location=Location.from_id(state["location_id"]),
+                plan=SinglePlan.from_id(state["plan_id"]),
+            )
 
         # initialize the base model
         super().__init__(
@@ -241,13 +204,8 @@
             "full_name": self.full_name,
             "bio": self.bio,
             "directives": self.directives,
-<<<<<<< HEAD
             "ordered_plan_ids": [str(plan.id) for plan in self.plans],
             "state": self.state.db_dict(),
-=======
-            "ordered_plan_ids": [str(plan_id) for plan_id in self.ordered_plan_ids],
-            "state": self.state._db_dict(),
->>>>>>> 1772bf9b
         }
         print("Updated ", self.full_name, " in db.")
         return supabase.table("Agents").update(row).eq("id", str(self.id)).execute()
@@ -310,13 +268,8 @@
             "full_name": self.full_name,
             "bio": self.bio,
             "directives": self.directives,
-<<<<<<< HEAD
             "ordered_plan_ids": [str(plan.id) for plan in self.plans],
             "state": self.state.db_dict(),
-=======
-            "ordered_plan_ids": [str(plan_id) for plan_id in self.ordered_plan_ids],
-            "state": self.state._db_dict(),
->>>>>>> 1772bf9b
         }
 
     def add_observation_strings(self, memory_strings: list[str]):
@@ -395,25 +348,16 @@
 
         return rating
 
-<<<<<<< HEAD
-    def move_to_location(self, location: Location):
-=======
-    def _move_to_location(self, location_id: UUID, event_manager: EventManager):
->>>>>>> 1772bf9b
+    def _move_to_location(self, location: Location, event_manager: EventManager):
         """Move the agents state, send event to Events table"""
 
         # first emit the depature event to the db
         event = Event(
             timestamp=datetime.now(),
             type=EventType.NON_MESSAGE,
-<<<<<<< HEAD
             description=f"{self.full_name} left location: {location.name}",
             location_id=self.state.location.id,
             witness_ids=self.state.location.local_agent_ids,
-=======
-            description=f"{self.full_name} left location: {Location.from_id(location_id).name}",
-            location_id=self.state.location_id,
->>>>>>> 1772bf9b
         )
 
         print("event: ", event)
@@ -429,14 +373,9 @@
         event = Event(
             timestamp=datetime.now(),
             type=EventType.NON_MESSAGE,
-<<<<<<< HEAD
             description=f"{self.full_name} arrived at location: {location.name}",
             location_id=self.state.location.id,
             witness_ids=location.local_agent_ids,
-=======
-            description=f"{self.full_name} arrived at location: {Location.from_id(location_id).name}",
-            location_id=self.state.location_id,
->>>>>>> 1772bf9b
         )
         event_manager.add_event(event)
 
@@ -535,11 +474,7 @@
                     related_memory_ids=related_memory_ids,
                 )
 
-<<<<<<< HEAD
-    def plan(self) -> list[SinglePlan]:
-=======
     def _plan(self) -> list[SinglePlan]:
->>>>>>> 1772bf9b
         print_to_console("Starting to Plan", Fore.YELLOW, "📝")
 
         low_temp_llm = ChatModel(ChatModelName.GPT4, temperature=0, streaming=True)
@@ -577,13 +512,9 @@
         )
 
         # Set up a complex chat model
-<<<<<<< HEAD
-        chat_llm = ChatModel(ChatModelName.TURBO, temperature=0.5)
-=======
         chat_llm = ChatModel(
             ChatModelName.GPT4, temperature=0.5, streaming=True, request_timeout=600
         )
->>>>>>> 1772bf9b
 
         # Get the plans
         response = chat_llm.get_chat_completion(
@@ -629,50 +560,11 @@
 
         return new_plans
 
-<<<<<<< HEAD
-    def act(self) -> None:
-        current_plan = None
-
-        # If we do not have a plan state, consult the plans or plan something new
-        if self.state.plan is None:
-            # If we have no plans, make some
-            if len(self.plans) == 0:
-                self.plan()
-
-            # Set the agent state
-            self.state = AgentState(plan=self.plans[0], location=self.plans[0].location)
-
-            current_plan = self.plans[0]
-
-        # Get the current plan
-        current_plan = self.state.plan if current_plan is None else current_plan
-
-        # TODO: Ask if we should change plans
-
-        print_to_console("Acting on Plan", Fore.YELLOW, f"{current_plan.description}")
-
-        # If we are not in the right location, move to the new location
-        if self.state.location.id != current_plan.location.id:
-            self.move_to_location(current_plan.location)
-
-        # TODO: Tools are dependent on the location
-        output = run_executor(current_plan.description)
-
-        if "Final Response: Task Failed" in output:
-            print_to_console("Plan Failed", Fore.RED, f"{current_plan.description}")
-            # TODO: handle plan failure with a human
-            return
-
-        # If the plan is done, remove it from the list of plans
-        elif "Final Response" in output:
-            self.plans.remove(current_plan.id)
-            self.state = AgentState(plan=None, location=None)
-=======
     def _react(self, event_manager: EventManager) -> Reaction:
         """Get the recent activity and decide whether to replan to carry on"""
 
         # Pull in latest events
-        new_events = event_manager.get_events_by_location(self.state.location_id)
+        new_events = event_manager.get_events_by_location(self.state.location.id)
 
         # Store them as observations for this agent
         self.add_observation_strings([event.description for event in new_events])
@@ -695,7 +587,7 @@
                 "recent_activity": self._summarize_activity(),
                 "current_plans": [
                     f"{index}. {plan.description}"
-                    for index, plan in enumerate(self.ordered_plans)
+                    for index, plan in enumerate(self.plans)
                 ],
                 "event_descriptions": [
                     f"{index}. {event.description}"
@@ -722,36 +614,27 @@
         current_plan = None
 
         # If we do not have a plan state, consult the plans or plan something new
-        if self.state.plan_id is None:
+        if self.state.plan is None:
             # If we have no plans, make some
-            if len(self.ordered_plan_ids) == 0:
+            if len(self.plans) == 0:
                 plans = self._plan()
-
             # Otherwise, just use the existing plans
             else:
-                plans = [
-                    SinglePlan.from_id(plan_id) for plan_id in self.ordered_plan_ids
-                ]
+                plans = self.plans
 
             # Set the agent state
-            self.state = AgentState(
-                plan_id=plans[0].id, location_id=plans[0].location_id
-            )
+            self.state = AgentState(plan=plans[0], location=plans[0].location)
 
             current_plan = plans[0]
 
         # Get the current plan
-        current_plan = (
-            SinglePlan.from_id(self.state.plan_id)
-            if current_plan is None
-            else current_plan
-        )
+        current_plan = self.state.plan if current_plan is None else current_plan
 
         print_to_console("Acting on Plan", Fore.YELLOW, f"{current_plan.description}")
 
         # If we are not in the right location, move to the new location
-        if self.state.location_id != current_plan.location_id:
-            self._move_to_location(current_plan.location_id, event_manager)
+        if self.state.location.id != current_plan.location.id:
+            self._move_to_location(current_plan.location, event_manager)
 
         # Execute the plan
 
@@ -778,8 +661,9 @@
 
         # If the plan is done, remove it from the list of plans
         elif resp.status == ExecutorStatus.COMPLETED:
-            self.ordered_plan_ids.remove(current_plan.id)
-            self.state.plan_id = None
+            # TODO: make sure current_plan is indeed a plan from the list, and not a reconstruction of one.
+            self.plans.remove(current_plan)
+            self.state.plan = None
             print_to_console(
                 "Plan Completed: ", Fore.GREEN, f"{current_plan.description}"
             )
@@ -797,5 +681,4 @@
             self._plan()
 
         # Work through the plans
-        self._do_first_plan(event_manager=events_manager)
->>>>>>> 1772bf9b
+        self._do_first_plan(event_manager=events_manager)