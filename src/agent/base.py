import json
import os
from ctypes import Union
from datetime import datetime, timedelta
from typing import Literal, Optional, Type, cast
from uu import Error
from uuid import UUID, uuid4

import pytz
from colorama import Fore
from langchain.output_parsers import OutputFixingParser, PydanticOutputParser
from langchain.schema import AIMessage, HumanMessage
from pydantic import BaseModel

from ..event.base import Event, EventsManager, EventType
from ..location.base import Location
from ..memory.base import MemoryType, SingleMemory
from ..tools.base import CustomTool, get_tools
from ..tools.context import ToolContext
from ..tools.name import ToolName
from ..utils.colors import LogColor
from ..utils.database.client import supabase
from ..utils.embeddings import get_embedding
from ..utils.formatting import print_to_console
from ..utils.model_name import ChatModelName
from ..utils.models import ChatModel
from ..utils.parameters import (
    DEFAULT_FAST_MODEL,
    DEFAULT_LOCATION_ID,
    DEFAULT_SMART_MODEL,
    DEFAULT_WORLD_ID,
    PLAN_LENGTH,
    REFLECTION_MEMORY_COUNT,
)
from ..utils.prompt import Prompter, PromptString
from ..world.context import WorldContext
from .executor import PlanExecutor, PlanExecutorResponse
from .importance import ImportanceRatingResponse
from .message import AgentMessage, LLMMessageResponse
from .plans import LLMPlanResponse, LLMSinglePlan, PlanStatus, SinglePlan
from .message import AgentMessage, LLMMessageResponse, get_latest_messages
from .plans import LLMPlanResponse, LLMSinglePlan, PlanStatus, SinglePlan
from .react import LLMReactionResponse, Reaction
from .reflection import ReflectionQuestions, ReflectionResponse


class RelatedMemory(BaseModel):
    memory: SingleMemory
    relevance: float

    def __str__(self) -> str:
        return f"SingleMemory: {self.memory.description}, Relevance: {self.relevance}"


class Agent(BaseModel):
    id: UUID
    full_name: str
    private_bio: str
    public_bio: str
    directives: Optional[list[str]]
    last_checked_events: datetime
    memories: list[SingleMemory]
    plans: list[SinglePlan]
    authorized_tools: list[ToolName]
    world_id: UUID
    notes: list[str] = []
    plan_executor: PlanExecutor = None
    context: WorldContext
    location: Location
    discord_bot_token: str = None

    class Config:
        allow_underscore_names = True

    def __init__(
        self,
        full_name: str,
        private_bio: str,
        public_bio: str,
        last_checked_events: datetime,
        context: WorldContext,
        location: Location,
        directives: list[str] = None,
        memories: list[SingleMemory] = [],
        plans: list[SinglePlan] = [],
        authorized_tools: list[ToolName] = [],
        id: Optional[str | UUID] = None,
        world_id: Optional[UUID] = DEFAULT_WORLD_ID,
<<<<<<< HEAD
=======
        location: Location = Location.from_id(DEFAULT_LOCATION_ID),
        discord_bot_token: str = None,
>>>>>>> 5591a040
    ):
        if id is None:
            id = uuid4()
        elif isinstance(id, str):
            id = UUID(id)

        # initialize the base model
        super().__init__(
            id=id,
            full_name=full_name,
            private_bio=private_bio,
            public_bio=public_bio,
            directives=directives,
            last_checked_events=last_checked_events,
            authorized_tools=authorized_tools,
            memories=memories,
            plans=plans,
            world_id=world_id,
            location=location,
            context=context,
            discord_bot_token=discord_bot_token,
        )

        print("\n\nAGENT INITIALIZED --------------------------\n")
        print(self)

    def __str__(self) -> str:
        private_bio = (
            self.private_bio[:100] + "..."
            if len(self.private_bio) > 100
            else self.private_bio
        )
        memories = " " + "\n ".join(
            [
                str(memory)[:100] + "..." if len(str(memory)) > 100 else str(memory)
                for memory in self.memories[-5:]
            ]
        )
        plans = " " + "\n ".join([str(plan) for plan in self.plans])

        return f"{self.full_name} - {self.location.name}\nprivate_bio: {private_bio}\nDirectives: {self.directives}\n\nRecent Memories: \n{memories}\n\nPlans: \n{plans}\n"

    @property
    async def allowed_locations(self) -> list[Location]:
        """Get locations that this agent is allowed to be in."""
        data, count = (
            await supabase.table("Locations")
            .select("*")
            .contains("allowed_agent_ids", [str(self.id)])
            .execute()
        )
        # For testing purposes include locations with 0 allowed agents as well
        other_data, count = (
            await supabase.table("Locations")
            .select("*")
            .eq("allowed_agent_ids", "{}")
            .execute()
        )
        return [Location(**location) for location in data[1] + other_data[1]]

    @classmethod
    async def from_db_dict(
        cls, agent_dict: dict, locations: list[Location], context: WorldContext
    ):
        """Create an agent from a dictionary retrieved from the database."""

        (_, plans), count = (
            await supabase.table("Plans")
            .select("*")
            .in_("id", agent_dict["ordered_plan_ids"])
            .execute()
        )

        ordered_plans: list[dict] = sorted(
            plans, key=lambda plan: agent_dict["ordered_plan_ids"].index(plan["id"])
        )

        memories_data, memories_count = (
            await supabase.table("Memories")
            .select("*")
            .eq("agent_id", str(agent_dict["id"]))
            .execute()
        )

        plans = []
        for plan in ordered_plans:
            location = [
                location
                for location in locations
                if str(location.id) == plan["location_id"]
            ][0]
            related_event = (
                Event.from_id(plan["related_event_id"])
                if plan["related_event_id"] is not None
                else None
            )
            related_message = (
                AgentMessage.from_event(related_event, context)
                if related_event
                else None
            )
            plans.append(
                SinglePlan(
                    **{
                        key: value
                        for key, value in plan.items()
                        if (key != "location_id" and key != "related_event_id")
                    },
                    location=location,
                    related_message=related_message,
                )
            )

        agent_location = [
            location
            for location in locations
            if str(location.id) == agent_dict["location_id"]
        ][0]

        return cls(
            id=agent_dict["id"],
            full_name=agent_dict["full_name"],
            private_bio=agent_dict["private_bio"],
            public_bio=agent_dict["public_bio"],
            directives=agent_dict["directives"],
            last_checked_events=agent_dict["last_checked_events"],
            world_id=agent_dict["world_id"],
            location=agent_location,
            context=context,
            memories=[SingleMemory(**memory) for memory in memories_data[1]],
            plans=plans,
            discord_bot_token=agent_dict["discord_bot_token"],
        )

    @classmethod
    async def from_id(cls, id: UUID, context: WorldContext):
        agents_data, agents_count = (
            await supabase.table("Agents").select("*").eq("id", str(id)).execute()
        )
        if agents_count == 0:
            raise ValueError("No agent with that id")
        agent = agents_data[1][0]
        # get all the plans in db that are in the agent's plan list
        plans_data, plans_count = (
            await supabase.table("Plans")
            .select("*")
            .in_("id", agent["ordered_plan_ids"])
            .execute()
        )
        ordered_plans_data = sorted(
            plans_data[1], key=lambda plan: agent["ordered_plan_ids"].index(plan["id"])
        )

        (_, locations_data), _ = (
            await supabase.table("Locations")
            .select("*")
            .eq("world_id", agent["world_id"])
            .execute()
        )

        locations = {
            str(location["id"]): Location(
                id=location["id"],
                name=location["name"],
                description=location["description"],
                channel_id=location["channel_id"],
                available_tools=list(
                    map(lambda name: ToolName(name), location.get("available_tools"))
                ),
                world_id=location["world_id"],
                allowed_agent_ids=list(
                    map(lambda id: UUID(id), location.get("allowed_agent_ids"))
                ),
            )
            for location in locations_data
        }

        memories_data, memories_count = (
            await supabase.table("Memories")
            .select("*")
            .eq("agent_id", str(id))
            .execute()
        )

        plans = [
            SinglePlan(
                **{key: value for key, value in plan.items() if key != "location_id"},
                location=locations[plan["location_id"]],
            )
            for plan in ordered_plans_data
        ]

        location = locations[agent["location_id"]]

        authorized_tools = list(
            map(lambda name: ToolName(name), agent.get("authorized_tools"))
        )

        return Agent(
            id=id,
            full_name=agent.get("full_name"),
            private_bio=agent.get("private_bio"),
            public_bio=agent.get("public_bio"),
            directives=agent.get("directives"),
            last_checked_events=agent.get("last_checked_events"),
            authorized_tools=authorized_tools,
            memories=[SingleMemory(**memory) for memory in memories_data[1]],
            plans=plans,
            world_id=agent.get("world_id"),
            location=location,
            context=context,
            discord_bot_token=agent.get("discord_bot_token"),
        )

    async def _get_memories(self):
        (_, data), count = (
            await supabase.table("Memories")
            .select("*")
            .eq("agent_id", str(self.id))
            .execute()
        )

        memories = [SingleMemory(**memory) for memory in data]
        return memories

    async def _add_memory(
        self,
        description: str,
        type: MemoryType = MemoryType.OBSERVATION,
        related_memory_ids: list[UUID] = [],
        log: bool = True,
    ) -> SingleMemory:
        memory = SingleMemory(
            agent_id=self.id,
            type=type,
            description=description,
            importance=await self._calculate_importance(description),
            embedding=await get_embedding(description),
            related_memory_ids=related_memory_ids,
        )

        self.memories.append(memory)

        # add to database
        await supabase.table("Memories").insert(memory.db_dict()).execute()

        if log:
            self._log("New Memory", LogColor.MEMORY, f"{memory}")

        return memory

    async def _update_agent_row(self):
        row = {
            "full_name": self.full_name,
            "private_bio": self.private_bio,
            "directives": self.directives,
            "last_checked_events": self.last_checked_events.isoformat(),
            "ordered_plan_ids": [str(plan.id) for plan in self.plans],
        }

        return (
            await supabase.table("Agents").update(row).eq("id", str(self.id)).execute()
        )

<<<<<<< HEAD
    async def _add_plan_rows(self, plans: list[SinglePlan]):
        for plan in plans:
            row = {
                "id": str(plan.id),
                "description": plan.description,
                "max_duration_hrs": plan.max_duration_hrs,
                "agent_id": str(self.id),
                "location_id": str(plan.location.id),
                "created_at": plan.created_at.isoformat(),
                "stop_condition": plan.stop_condition,
            }

            return await supabase.table("Plans").upsert(row).execute()
=======
    def _upsert_plan_rows(self, plans: list[SinglePlan]):
        for plan in plans:
            supabase.table("Plans").upsert(plan._db_dict()).execute()

    def update_plan(self, new_plan: SinglePlan):
        old_plan = [p for p in self.plans if (p.id == new_plan.id or p.description == new_plan.description)][0]
        self.plans = [
            plan if plan.id is not old_plan.id else new_plan for plan in self.plans
        ]

    def get_recent_memories(self, count: int = 5) -> list[SingleMemory]:
        return self.memories[-count:]
>>>>>>> 5591a040

    async def _get_memories_since(self, date: datetime):
        data, count = (
            await supabase.table("Memories")
            .select("*")
            .eq("agent_id", str(self.id))
            .gt("created_at", date)
            .order("created_at", desc=True)
            .execute()
        )
        memories = [SingleMemory(**memory) for memory in data[1]]
        return memories

    async def _should_reflect(self) -> bool:
        """Check if the agent should reflect on their memories.
        Returns True if the cumulative importance score of memories
        since the last reflection is over 100
        """
        data, count = (
            await supabase.table("Memories")
            .select("type", "created_at", "agent_id")
            .eq("agent_id", str(self.id))
            .eq("type", MemoryType.REFLECTION.value)
            .order("created_at", desc=True)
            .limit(1)
            .execute()
        )

        last_reflection_time = (
            data[1][0]["created_at"] if len(data[1]) > 0 else datetime(1970, 1, 1)
        )

        memories_since_last_reflection = await self._get_memories_since(
            last_reflection_time
        )

        cumulative_importance = sum(
            [memory.importance for memory in memories_since_last_reflection]
        )

        return cumulative_importance > 500

    def _db_dict(self):
        return {
            "id": str(self.id),
            "full_name": self.full_name,
            "private_bio": self.private_bio,
            "public_bio": self.public_bio,
            "directives": self.directives,
            "last_checked_events": self.last_checked_events.isoformat(),
            "ordered_plan_ids": [str(plan.id) for plan in self.plans],
            "world_id": self.world_id,
            "location_id": self.location.id,
            "discord_bot_token": self.discord_bot_token,
        }

    async def _related_memories(self, query: str, k: int = 5) -> list[RelatedMemory]:
        # Calculate relevance for each memory and store it in a list of dictionaries
        memories_with_relevance = [
            RelatedMemory(memory=memory, relevance=await memory.relevance(query))
            for memory in self.memories
        ]

        # Sort the list of dictionaries based on the 'relevance' key in descending order
        sorted_memories = sorted(
            memories_with_relevance, key=lambda x: x.relevance, reverse=True
        )

        return sorted_memories[:k]

    async def _summarize_activity(self, k: int = 20) -> str:
        recent_memories = sorted(
            self.memories, key=lambda memory: memory.created_at, reverse=True
        )[:k]

        if len(recent_memories) == 0:
            return "I haven't done anything recently."

        summary_prompter = Prompter(
            PromptString.RECENT_ACTIIVITY,
            {
                "full_name": self.full_name,
                "memory_descriptions": str(
                    [memory.verbose_description for memory in recent_memories]
                ),
            },
        )

        low_temp_llm = ChatModel(DEFAULT_SMART_MODEL, temperature=0)

        response = await low_temp_llm.get_chat_completion(
            summary_prompter.prompt,
            loading_text="🤔 Summarizing recent activity...",
        )

        return response

    def _log(
        self, title: str, color: LogColor = LogColor.GENERAL, description: str = ""
    ):
        print_to_console(f"{self.full_name}: {title}", color, description)

    async def _calculate_importance(self, memory_description: str) -> int:
        # Set up a complex chat model
        complex_llm = ChatModel(DEFAULT_SMART_MODEL, temperature=0)

        importance_parser = OutputFixingParser.from_llm(
            parser=PydanticOutputParser(pydantic_object=ImportanceRatingResponse),
            llm=complex_llm.defaultModel,
        )

        # make importance prompter
        importance_prompter = Prompter(
            PromptString.IMPORTANCE,
            {
                "full_name": self.full_name,
                "private_bio": self.private_bio,
                "memory_description": memory_description,
                "format_instructions": importance_parser.get_format_instructions(),
            },
        )

        response = await complex_llm.get_chat_completion(
            importance_prompter.prompt,
            loading_text="🤔 Calculating memory importance...",
        )

        parsed_response: ImportanceRatingResponse = importance_parser.parse(response)

        rating = parsed_response.rating

        return rating

    def _get_current_tools(self) -> list[CustomTool]:
        location_tools = self.location.available_tools

        all_tools = get_tools(
            location_tools,
            context=self.context,
            agent_id=self.id,
            include_worldwide=True,
        )

        authorized_tools = [
            tool
            for tool in all_tools
            if (tool.name in self.authorized_tools or not tool.requires_authorization)
        ]

        return authorized_tools

    async def _move_to_location(
        self,
        location: Location,
    ):
        """Move the agents, send event to Events table"""

        self._log(
            "Moved Location", LogColor.MOVE, f"{self.location.name} -> {location.name}"
        )

        # Update the agents to the new location
        self.location = location
        self.context.update_agent(self._db_dict())

        # update the agents row in the db
        await self._update_agent_row()

    async def _reflect(self):
        recent_memories = sorted(
            self.memories,
            key=lambda memory: memory.last_accessed or memory.created_at,
            reverse=True,
        )[:REFLECTION_MEMORY_COUNT]

        self._log("Reflection", LogColor.REFLECT, "Beginning reflection... 🤔")

        # Set up a complex chat model
        chat_llm = ChatModel(DEFAULT_SMART_MODEL, temperature=0)

        # Set up the parser
        question_parser = OutputFixingParser.from_llm(
            parser=PydanticOutputParser(pydantic_object=ReflectionQuestions),
            llm=chat_llm.defaultModel,
        )

        # Create questions Prompter
        questions_prompter = Prompter(
            PromptString.REFLECTION_QUESTIONS,
            {
                "memory_descriptions": str([memory.verbose_description for memory in recent_memories]),
                "format_instructions": question_parser.get_format_instructions(),
            },
        )

        # Get the reflection questions
        response = await chat_llm.get_chat_completion(
            questions_prompter.prompt,
            loading_text="🤔 Thinking about what to reflect on...",
        )

        # Parse the response into an object
        parsed_questions_response: ReflectionQuestions = question_parser.parse(response)

        # For each question in the parsed questions...
        for question in parsed_questions_response.questions:
            # Get the related memories
            related_memories = await self._related_memories(question, 20)

            # Format them into a string
            memory_strings = [
                f"{index}. {related_memory.memory.description}"
                for index, related_memory in enumerate(related_memories, start=1)
            ]

            # Make the reflection parser
            reflection_parser = OutputFixingParser.from_llm(
                parser=PydanticOutputParser(pydantic_object=ReflectionResponse),
                llm=chat_llm.defaultModel,
            )

            self._log("Reflecting on Question", LogColor.REFLECT, f"{question}")

            # Make the reflection prompter
            reflection_prompter = Prompter(
                PromptString.REFLECTION_INSIGHTS,
                {
                    "full_name": self.full_name,
                    "memory_strings": str(memory_strings),
                    "format_instructions": reflection_parser.get_format_instructions(),
                },
            )

            # Get the reflection insights
            response = await chat_llm.get_chat_completion(
                reflection_prompter.prompt,
                loading_text="🤔 Reflecting",
            )

            # Parse the response into an object
            parsed_insights_response: ReflectionResponse = reflection_parser.parse(
                response
            )

            # For each insight in the parsed insights...
            for reflection_insight in parsed_insights_response.insights:
                # Get the related memory ids
                related_memory_ids = [
                    related_memories[index - 1].memory.id
                    for index in reflection_insight.related_statements
                ]

                # Add a new memory
                await self._add_memory(
                    description=reflection_insight.insight,
                    type=MemoryType.REFLECTION,
                    related_memory_ids=related_memory_ids,
                )

    async def _plan(self, thought_process: str = "") -> list[SinglePlan]:
        """Trigger the agent's planning process

        Args:
            location_context (str): A description of the current location and list of the other agents in this location
        """

        self._log("Starting to Plan", LogColor.PLAN, "📝")

        low_temp_llm = ChatModel(DEFAULT_SMART_MODEL, temperature=0, streaming=True)

        # Make the plan parser
        plan_parser = OutputFixingParser.from_llm(
            parser=PydanticOutputParser(
                pydantic_object=LLMPlanResponse,
            ),
            llm=low_temp_llm.defaultModel,
        )

        # Get a summary of the recent activity
        recent_activity = await self._summarize_activity()

        self._log("Recent Activity Summary", LogColor.PLAN, recent_activity)

        # Make the Plan prompter
        plan_prompter = Prompter(
            PromptString.MAKE_PLANS,
            {
                "time_window": PLAN_LENGTH,
                "allowed_location_descriptions": [
                    f"'uuid: {location.id}, name: {location.name}, description: {location.description}\n"
                    for location in await self.allowed_locations
                ],
                "full_name": self.full_name,
                "private_bio": self.private_bio,
                "directives": str(self.directives),
                "recent_activity": recent_activity,
                "current_plans": [
                    f"{index}. {plan.description}"
                    for index, plan in enumerate(self.plans)
                ],
                "format_instructions": plan_parser.get_format_instructions(),
                "location_context": self.context.location_context_string(self.id),
                "thought_process": thought_process,
            },
        )

        chat_llm = ChatModel(temperature=0.3, streaming=True, request_timeout=600)

        # Get the plans
        response = await chat_llm.get_chat_completion(
            plan_prompter.prompt,
            loading_text="🤔 Making plans...",
        )

        # Parse the response into an object
        parsed_plans_response: LLMPlanResponse = plan_parser.parse(response)

        invalid_locations = [
            plan.location_id
            for plan in parsed_plans_response.plans
            if plan.location_id
            not in [location.id for location in await self.allowed_locations]
        ]

        if invalid_locations:
            self._log(
                "Invalid Locations in Plan",
                LogColor.PLAN,
                f"The following locations are invalid: {invalid_locations}",
            )

            # Get the plans
            response = await chat_llm.get_chat_completion(
                plan_prompter.prompt
                + [
                    AIMessage(content=response),
                    HumanMessage(
                        content=f"Your response included the following invalid location_ids: {invalid_locations}. Please try again."
                    ),
                ],
                loading_text="🤔 Correcting plans...",
            )

            # Parse the response into an object
            parsed_plans_response: LLMPlanResponse = plan_parser.parse(response)

        # Delete existing plans
        self.plans = []

        # Make a bunch of new plan objects, put em into a list
        new_plans: list[SinglePlan] = []

        for plan in parsed_plans_response.plans:
            new_plan = SinglePlan(
                description=plan.description,
                location=next(
                    (
                        location
                        for location in await self.allowed_locations
                        if str(location.id) == str(plan.location_id)
                    ),
                    None,
                ),
                max_duration_hrs=plan.max_duration_hrs,
                agent_id=self.id,
                stop_condition=plan.stop_condition,
            )
            new_plans.append(new_plan)

        # update the local agent object
        self.plans = new_plans

        # update the db agent row
        await self._update_agent_row()

        # add the plans to the plan table
<<<<<<< HEAD
        await self._add_plan_rows(new_plans)
=======
        self._upsert_plan_rows(new_plans)
>>>>>>> 5591a040

        # Loop through each plan and print it to the console
        for index, plan in enumerate(new_plans):
            self._log(
                "New Plan",
                LogColor.PLAN,
                f"#{index}: {plan.description} @ {plan.location.name} (<{plan.max_duration_hrs} hrs) [Stop Condition: {plan.stop_condition}]",
            )

        return new_plans

    async def _plan_responses(self, events: list[Event]) -> None:
        """Respond to new messages"""

        # Get new relevant messages
        new_messages: list[AgentMessage] = [
            AgentMessage.from_event(event=event, context=self.context)
            for event in events
            if event.type == EventType.MESSAGE
        ]

        relevant_messages = get_latest_messages(
            [
                message
                for message in new_messages
                if (message.recipient_id == self.id or message.recipient_id is None)
                and message.sender_id != self.id
            ]
        )

        if not relevant_messages:
            self._log("Inbox Empty", LogColor.MESSAGE, "No new messages.")
            return

        self._log(
            "New Conversations",
            LogColor.MESSAGE,
            f"{len(relevant_messages)} convos to respond to.",
        )

        response_plans: list[SinglePlan] = []

<<<<<<< HEAD
        # Make the response parser
        response_parser = OutputFixingParser.from_llm(
            parser=PydanticOutputParser(
                pydantic_object=LLMMessageResponse,
            ),
            llm=low_temp_llm.defaultModel,
        )

        for message in new_messages:
            conversation_history = await message.get_chat_history()

            # Make the reaction prompter
            reaction_prompter = Prompter(
                PromptString.RESPOND,
                {
                    "format_instructions": response_parser.get_format_instructions(),
                    "sender_name": message.sender_name,
                    "full_name": self.full_name,
                    "private_bio": self.private_bio,
                    "directives": str(self.directives),
                    "current_plans": [
                        f"{index}. {plan.description}"
                        for index, plan in enumerate(self.plans)
                    ],
                    "conversation_history": conversation_history,
                    "location_context": self.context.location_context_string(self.id),
                },
            )
=======
        # For each unique message.sender_id...
        unique_senders = {message.sender_id for message in relevant_messages}
>>>>>>> 5591a040

        # Make a plan to respond
        for sender_id in unique_senders:
            sender_name = self.context.get_agent_full_name(sender_id) if sender_id else "Human"
            new_plan = SinglePlan(
                description=f"Respond to what {sender_name} said to me.",
                location=self.location,
                max_duration_hrs=1,
                agent_id=self.id,
                stop_condition="When the conversation is over.",
                related_message=[
                    relevant_messages
                    for relevant_messages in relevant_messages
                    if relevant_messages.sender_id == sender_id
                ][0],
            )
            response_plans.append(new_plan)

        # These new plans are the priority
        # Update local and db objects
        self._upsert_plan_rows(response_plans)
        self.plans = response_plans + self.plans
        self._update_agent_row()

    async def _react(self) -> LLMReactionResponse:
        """Get the recent activity and decide whether to replan to carry on"""

        # Get the recent events
        (events, _) = await self.context.events_manager.get_events(
            location_id=self.location.id, after=self.last_checked_events
        )

        self._log("New Memories", LogColor.MEMORY, f"{len(events)} new memories.")

        # Store them as observations for this agent
        for event in events:
            await self._add_memory(event.description, MemoryType.OBSERVATION, log=False)

        # LLM call to decide how to react to new events
        # Make the reaction parser
        reaction_parser = OutputFixingParser.from_llm(
            parser=PydanticOutputParser(pydantic_object=LLMReactionResponse),
            llm=ChatModel(temperature=0).defaultModel,
        )

        # Make the reaction prompter
        reaction_prompter = Prompter(
            PromptString.REACT,
            {
                "format_instructions": reaction_parser.get_format_instructions(),
                "full_name": self.full_name,
                "private_bio": self.private_bio,
                "directives": str(self.directives),
                "recent_activity": await self._summarize_activity(),
                "current_plans": [
                    f"{index}. {plan.description}"
                    for index, plan in enumerate(self.plans)
                ],
                "location_context": self.context.location_context_string(self.id),
                "event_descriptions": [
                    f"{index}. {event.description}"
                    for index, event in enumerate(events)
                ],
            },
        )

        # Get the reaction
        llm = ChatModel(DEFAULT_SMART_MODEL, temperature=0.3)
        response = await llm.get_chat_completion(
            reaction_prompter.prompt,
            loading_text="🤔 Deciding how to react...",
        )

        # parse the reaction response
        parsed_reaction_response: LLMReactionResponse = reaction_parser.parse(response)

        self._log(
            "Reaction",
            LogColor.REACT,
            f"Decided to {parsed_reaction_response.reaction.value}: {parsed_reaction_response.thought_process}",
        )

        self.context.update_agent(self._db_dict())
        await self._update_agent_row()

        return parsed_reaction_response

    async def _gossip(
        self,
        plan: SinglePlan,
        result: PlanExecutorResponse,
    ) -> None:
        # Make the reaction prompter
        reaction_prompter = Prompter(
            PromptString.GOSSIP,
            {
                "full_name": self.full_name,
                "plan_description": plan.description,
                "tool_name": result.tool.name,
                "tool_input": result.tool_input,
                "tool_result": result.output,
            },
        )

        # Get the reaction
        llm = ChatModel(DEFAULT_SMART_MODEL, temperature=0.3)
        response = await llm.get_chat_completion(
            reaction_prompter.prompt,
            loading_text="🤔 Creating gossip...",
        )

        self._log(
            "Gossip",
            LogColor.ACT,
            f"{response}",
        )

        event = Event(
            agent_id=self.id,
            type=EventType.NON_MESSAGE,
            description=f"{self.full_name} said the following: {response}",
            location_id=self.location.id,
        )

        await self.context.events_manager.add_event(event)

    async def _act(
        self,
        plan: SinglePlan,
    ) -> PlanStatus:
        """Act on a plan"""

        # If we are not in the right location, move to the new location
        if self.location.id != plan.location.id:
            await self._move_to_location(plan.location)

        # Execute the plan

        self._log("Acting on Plan", LogColor.ACT, f"{plan.description}")

        self.plan_executor = PlanExecutor(
            self.id,
            world_context=self.context,
            message_to_respond_to=plan.related_message
        )

        resp: PlanExecutorResponse = await self.plan_executor.start_or_continue_plan(
            plan, tools=self._get_current_tools()
        )

        # IF the plan failed
        if resp.status == PlanStatus.FAILED:
            # update the plan in the local agent object
            plan.scratchpad = resp.scratchpad
            plan.status = resp.status
            self.update_plan(plan)

            # update the plan in the db
            self._upsert_plan_rows([plan])

            # remove all plans with the same description
            self.plans = [p for p in self.plans if p.description != plan.description]

            event = Event(
                agent_id=self.id,
                timestamp=datetime.now(pytz.utc),
                type=EventType.NON_MESSAGE,
                description=f"{self.full_name} has failed to complete the following: {plan.description} at the location: {plan.location.name}. {self.full_name} had the following problem: {resp.output}.",
                location_id=self.location.id,
            )

            await self.context.events_manager.add_event(event)

            self._log(
                "Action Failed: Need help",
                LogColor.ACT,
                f"{plan.description} Error: {resp.output}",
            )
            # TODO: handle plan failure with a human

        # If the plan is in progress
        elif resp.status == PlanStatus.IN_PROGRESS:
            print(f"{self.full_name}'s current plan is in progress...")

            # update the plan in the local agent object
            plan.scratchpad = resp.scratchpad
            plan.status = resp.status
            self.update_plan(plan)

            # update the plan in the db
            self._upsert_plan_rows([plan])

            tool_usage_summary = await resp.tool.summarize_usage(
                plan_description=plan.description,
                tool_input=resp.tool_input,
                tool_result=resp.output,
                agent_full_name=self.full_name,
            )

            event = Event(
                agent_id=self.id,
                type=EventType.NON_MESSAGE,
                description=f"{self.full_name} is currently doing the following: {plan.description} at the location: {plan.location.name}. {tool_usage_summary}",
                location_id=self.location.id,
            )

            await self.context.events_manager.add_event(event)

            self._log("Action In Progress", LogColor.ACT, f"{plan.description}")

            # await self._gossip(plan, resp)

        # If the plan is done, remove it from the list of plans
        elif resp.status == PlanStatus.DONE:
            print(f"{self.full_name}'s current plan is now done!")

            # update the plan in the local agent object
            plan.completed_at = datetime.now(pytz.utc)
            plan.scratchpad = resp.scratchpad
            plan.status = resp.status
            self.update_plan(plan)

            # update the plan in the db
            self._upsert_plan_rows([plan])

            # remove all plans with the same description
            self.plans = [p for p in self.plans if p.description != plan.description]

            event = Event(
                agent_id=self.id,
                type=EventType.NON_MESSAGE,
                description=f"{self.full_name} has just completed the following: {plan.description} at the location: {plan.location.name}. The result was: {resp.output}.",
                location_id=self.location.id,
            )

            await self.context.events_manager.add_event(event)

            self._log("Action Completed", LogColor.ACT, f"{plan.description}")

        return resp.status

    async def _do_first_plan(self) -> None:
        """Do the first plan in the list"""

        current_plan = None

        # If we do not have a plan state, consult the plans or plan something new
        # If we have no plans, make some
        if len(self.plans) == 0:
            print(f"{self.full_name} has no plans, making some...")
            plans = await self._plan()
        # Otherwise, just use the existing plans
        else:
            plans = self.plans

        current_plan = plans[0]

        await self._act(current_plan)

    async def run_for_one_step(self):
        print(f"{self.full_name}: run_for_one_step...")  # TIMC
        print(
            f"Getting events at {self.location.name}, after {self.last_checked_events}..."
        )  # TIMC

<<<<<<< HEAD
        (events, first_refresh_time) = await self.context.events_manager.get_events(
=======
        print(f"[{self.full_name}]: RUN_FOR_ONE_STEP...")  # TIMC

        (events, first_refresh_time) = self.context.events_manager.get_events(
>>>>>>> 5591a040
            location_id=self.location.id,
            after=self.last_checked_events,
        )

<<<<<<< HEAD
        # Respond to all messages
        await self._respond_to_messages(events)

        # First we decide if we need to reflect
        if await self._should_reflect():
            await self._reflect()
=======
        # Respond to new messages
        await self._plan_responses(events)
>>>>>>> 5591a040

        # Generate a reaction to the latest events
        react_response = await self._react()

        # If the reaction calls for a new plan, make one
        if react_response.reaction == Reaction.REPLAN:
            await self._plan(react_response.thought_process)

        self.last_checked_events = first_refresh_time

        # Work through the plans
        await self._do_first_plan()

        # Reflect, if we should
        if self._should_reflect():
            await self._reflect()<|MERGE_RESOLUTION|>--- conflicted
+++ resolved
@@ -36,8 +36,6 @@
 from ..world.context import WorldContext
 from .executor import PlanExecutor, PlanExecutorResponse
 from .importance import ImportanceRatingResponse
-from .message import AgentMessage, LLMMessageResponse
-from .plans import LLMPlanResponse, LLMSinglePlan, PlanStatus, SinglePlan
 from .message import AgentMessage, LLMMessageResponse, get_latest_messages
 from .plans import LLMPlanResponse, LLMSinglePlan, PlanStatus, SinglePlan
 from .react import LLMReactionResponse, Reaction
@@ -86,11 +84,7 @@
         authorized_tools: list[ToolName] = [],
         id: Optional[str | UUID] = None,
         world_id: Optional[UUID] = DEFAULT_WORLD_ID,
-<<<<<<< HEAD
-=======
-        location: Location = Location.from_id(DEFAULT_LOCATION_ID),
         discord_bot_token: str = None,
->>>>>>> 5591a040
     ):
         if id is None:
             id = uuid4()
@@ -355,34 +349,22 @@
             await supabase.table("Agents").update(row).eq("id", str(self.id)).execute()
         )
 
-<<<<<<< HEAD
-    async def _add_plan_rows(self, plans: list[SinglePlan]):
+    async def _upsert_plan_rows(self, plans: list[SinglePlan]):
         for plan in plans:
-            row = {
-                "id": str(plan.id),
-                "description": plan.description,
-                "max_duration_hrs": plan.max_duration_hrs,
-                "agent_id": str(self.id),
-                "location_id": str(plan.location.id),
-                "created_at": plan.created_at.isoformat(),
-                "stop_condition": plan.stop_condition,
-            }
-
-            return await supabase.table("Plans").upsert(row).execute()
-=======
-    def _upsert_plan_rows(self, plans: list[SinglePlan]):
-        for plan in plans:
-            supabase.table("Plans").upsert(plan._db_dict()).execute()
+            await supabase.table("Plans").upsert(plan._db_dict()).execute()
 
     def update_plan(self, new_plan: SinglePlan):
-        old_plan = [p for p in self.plans if (p.id == new_plan.id or p.description == new_plan.description)][0]
+        old_plan = [
+            p
+            for p in self.plans
+            if (p.id == new_plan.id or p.description == new_plan.description)
+        ][0]
         self.plans = [
             plan if plan.id is not old_plan.id else new_plan for plan in self.plans
         ]
 
     def get_recent_memories(self, count: int = 5) -> list[SingleMemory]:
         return self.memories[-count:]
->>>>>>> 5591a040
 
     async def _get_memories_since(self, date: datetime):
         data, count = (
@@ -573,7 +555,9 @@
         questions_prompter = Prompter(
             PromptString.REFLECTION_QUESTIONS,
             {
-                "memory_descriptions": str([memory.verbose_description for memory in recent_memories]),
+                "memory_descriptions": str(
+                    [memory.verbose_description for memory in recent_memories]
+                ),
                 "format_instructions": question_parser.get_format_instructions(),
             },
         )
@@ -759,11 +743,7 @@
         await self._update_agent_row()
 
         # add the plans to the plan table
-<<<<<<< HEAD
         await self._add_plan_rows(new_plans)
-=======
-        self._upsert_plan_rows(new_plans)
->>>>>>> 5591a040
 
         # Loop through each plan and print it to the console
         for index, plan in enumerate(new_plans):
@@ -806,43 +786,14 @@
 
         response_plans: list[SinglePlan] = []
 
-<<<<<<< HEAD
-        # Make the response parser
-        response_parser = OutputFixingParser.from_llm(
-            parser=PydanticOutputParser(
-                pydantic_object=LLMMessageResponse,
-            ),
-            llm=low_temp_llm.defaultModel,
-        )
-
-        for message in new_messages:
-            conversation_history = await message.get_chat_history()
-
-            # Make the reaction prompter
-            reaction_prompter = Prompter(
-                PromptString.RESPOND,
-                {
-                    "format_instructions": response_parser.get_format_instructions(),
-                    "sender_name": message.sender_name,
-                    "full_name": self.full_name,
-                    "private_bio": self.private_bio,
-                    "directives": str(self.directives),
-                    "current_plans": [
-                        f"{index}. {plan.description}"
-                        for index, plan in enumerate(self.plans)
-                    ],
-                    "conversation_history": conversation_history,
-                    "location_context": self.context.location_context_string(self.id),
-                },
-            )
-=======
         # For each unique message.sender_id...
         unique_senders = {message.sender_id for message in relevant_messages}
->>>>>>> 5591a040
 
         # Make a plan to respond
         for sender_id in unique_senders:
-            sender_name = self.context.get_agent_full_name(sender_id) if sender_id else "Human"
+            sender_name = (
+                self.context.get_agent_full_name(sender_id) if sender_id else "Human"
+            )
             new_plan = SinglePlan(
                 description=f"Respond to what {sender_name} said to me.",
                 location=self.location,
@@ -982,7 +933,7 @@
         self.plan_executor = PlanExecutor(
             self.id,
             world_context=self.context,
-            message_to_respond_to=plan.related_message
+            message_to_respond_to=plan.related_message,
         )
 
         resp: PlanExecutorResponse = await self.plan_executor.start_or_continue_plan(
@@ -1104,28 +1055,15 @@
             f"Getting events at {self.location.name}, after {self.last_checked_events}..."
         )  # TIMC
 
-<<<<<<< HEAD
+        print(f"[{self.full_name}]: RUN_FOR_ONE_STEP...")  # TIMC
+
         (events, first_refresh_time) = await self.context.events_manager.get_events(
-=======
-        print(f"[{self.full_name}]: RUN_FOR_ONE_STEP...")  # TIMC
-
-        (events, first_refresh_time) = self.context.events_manager.get_events(
->>>>>>> 5591a040
             location_id=self.location.id,
             after=self.last_checked_events,
         )
 
-<<<<<<< HEAD
-        # Respond to all messages
-        await self._respond_to_messages(events)
-
-        # First we decide if we need to reflect
-        if await self._should_reflect():
-            await self._reflect()
-=======
         # Respond to new messages
         await self._plan_responses(events)
->>>>>>> 5591a040
 
         # Generate a reaction to the latest events
         react_response = await self._react()
