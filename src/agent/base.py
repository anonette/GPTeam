--- conflicted
+++ resolved
@@ -31,12 +31,12 @@
     REFLECTION_MEMORY_COUNT,
 )
 from ..utils.prompt import Prompter, PromptString
+from ..world.context import WorldContext
 from .executor import PlanExecutor, PlanExecutorResponse
 from .importance import ImportanceRatingResponse
 from .plans import LLMPlanResponse, LLMSinglePlan, PlanStatus, SinglePlan
 from .react import LLMReactionResponse, Reaction
 from .reflection import ReflectionQuestions, ReflectionResponse
-from ..world.context import WorldContext
 
 
 class RelatedMemory(BaseModel):
@@ -159,12 +159,20 @@
         plans = [
             SinglePlan(
                 **{key: value for key, value in plan.items() if key != "location_id"},
-                location=[location for location in locations if str(location.id) == plan["location_id"]][0],
+                location=[
+                    location
+                    for location in locations
+                    if str(location.id) == plan["location_id"]
+                ][0],
             )
             for plan in ordered_plans
         ]
 
-        agent_location = [location for location in locations if str(location.id) == agent_dict["location_id"]][0]
+        agent_location = [
+            location
+            for location in locations
+            if str(location.id) == agent_dict["location_id"]
+        ][0]
 
         return cls(
             id=agent_dict["id"],
@@ -438,9 +446,6 @@
 
         return rating
 
-<<<<<<< HEAD
-    def _move_to_location(self, location: Location, events_manager: EventsManager, world_context: WorldContext):
-=======
     def _get_current_tools(self) -> list[CustomTool]:
         location_tools = self.location.available_tools
 
@@ -454,8 +459,12 @@
 
         return authorized_tools
 
-    def _move_to_location(self, location: Location, events_manager: EventsManager):
->>>>>>> 35137b2c
+    def _move_to_location(
+        self,
+        location: Location,
+        events_manager: EventsManager,
+        world_context: WorldContext,
+    ):
         """Move the agents, send event to Events table"""
 
         self._log(
@@ -586,7 +595,9 @@
                     related_memory_ids=related_memory_ids,
                 )
 
-    def _plan(self, thought_process: str, world_context: WorldContext) -> list[SinglePlan]:
+    def _plan(
+        self, thought_process: str, world_context: WorldContext
+    ) -> list[SinglePlan]:
         """Trigger the agent's planning process
 
         Args:
@@ -717,7 +728,9 @@
 
         return new_plans
 
-    def _react(self, events_manager: EventsManager, world_context: WorldContext) -> LLMReactionResponse:
+    def _react(
+        self, events_manager: EventsManager, world_context: WorldContext
+    ) -> LLMReactionResponse:
         """Get the recent activity and decide whether to replan to carry on
 
         Arguments:
@@ -727,7 +740,7 @@
         """
 
         # Pull in the events from the last step at this location
-        new_events = events_manager.get_events_by_location(self.location, step='last')
+        new_events = events_manager.get_events_by_location(self.location, step="last")
 
         # Store them as observations for this agent
         for event in new_events:
@@ -823,10 +836,10 @@
         events_manager.add_event(event)
 
     def _act(
-        self, 
-        plan: SinglePlan, 
+        self,
+        plan: SinglePlan,
         events_manager: EventsManager,
-        world_context: WorldContext
+        world_context: WorldContext,
     ) -> None:
         """Act on a plan"""
 
@@ -903,9 +916,7 @@
             self._log("Action Completed", LogColor.ACT, f"{plan.description}")
 
     def _do_first_plan(
-        self, 
-        events_manager: EventsManager,
-        world_context: WorldContext
+        self, events_manager: EventsManager, world_context: WorldContext
     ) -> None:
         """Do the first plan in the list"""
 
@@ -922,17 +933,11 @@
 
         current_plan = plans[0]
 
-        self._act(
-            current_plan,
-            events_manager,
-            world_context
-            )
+        self._act(current_plan, events_manager, world_context)
 
     def run_for_one_step(
-            self, 
-            events_manager: EventsManager,
-            world_context: WorldContext
-        ):
+        self, events_manager: EventsManager, world_context: WorldContext
+    ):
         # First we decide if we need to reflect
         if self._should_reflect():
             self._reflect()
@@ -945,4 +950,4 @@
             self._plan(react_response.thought_process, world_context)
 
         # Work through the plans
-        self._do_first_plan(events_manager, world_context)
+        self._do_first_plan(events_manager, world_context)