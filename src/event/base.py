import json
import threading
from datetime import datetime
from enum import Enum
from typing import Any, Optional
from uuid import UUID, uuid4

import pytz
from pydantic import BaseModel, Field
from sqlalchemy import desc

from ..utils.colors import LogColor
from ..utils.database.database import supabase
from ..utils.formatting import print_to_console
from ..utils.parameters import DEFAULT_WORLD_ID

# class DiscordMessage(BaseModel):
#     content: str
#     location: Location
#     timestamp: datetime.datetime


class StepToUse(Enum):
    CURRENT = "current"
    NEXT = "next"


class EventType(Enum):
    NON_MESSAGE = "non_message"
    MESSAGE = "message"


class MessageEventSubtype(Enum):
    AGENT_TO_AGENT = "agent-to-agent"
    AGENT_TO_HUMAN = "agent-to-human"
    HUMAN_AGENT_REPLY = "human-agent-reply"
    HUMAN_IN_CHANNEL = "human-in-channel"


Subtype = MessageEventSubtype


class Event(BaseModel):
    id: UUID
    timestamp: datetime
    type: EventType
    subtype: Optional[Subtype] = None
    agent_id: Optional[UUID] = None
    description: str
    location_id: UUID
    witness_ids: list[UUID] = []
    metadata: Optional[Any]

    def __init__(
        self,
        type: EventType,
        description: str,
        location_id: UUID | str,
        timestamp: datetime = None,
        witness_ids: list[UUID] = [],
        agent_id: Optional[UUID | str] = None,
        id: Optional[UUID] = None,
        subtype: Optional[Subtype] = None,
        metadata: Optional[Any] = None,
        **kwargs: Any,
    ):
        if id is None:
            id = uuid4()

        if timestamp is None:
            timestamp = datetime.now(pytz.utc)

        if isinstance(location_id, str):
            location_id = UUID(location_id)

        if isinstance(agent_id, str):
            agent_id = UUID(agent_id)

        if witness_ids is None:
            witness_ids = []

        if type == EventType.MESSAGE and agent_id is None:
            raise ValueError("agent_id must be provided for message events")

        super().__init__(
            id=id,
            type=type,
            subtype=subtype,
            description=description,
            timestamp=timestamp,
            agent_id=agent_id,
            location_id=location_id,
            witness_ids=witness_ids,
            metadata=metadata
        )

    def db_dict(self):
        return {
            "id": str(self.id),
            "timestamp": str(self.timestamp),
            "type": self.type.value,
            "subtype": self.subtype.value if self.subtype is not None else None,
            "agent_id": str(self.agent_id),
            "description": self.description,
            "location_id": str(self.location_id),
            "witness_ids": [str(witness_id) for witness_id in self.witness_ids],
            "metadata": self.metadata
        }

    @classmethod
    def from_id(cls, event_id: UUID) -> "Event":
        (_, data), _ = (
            supabase.table("Events")
            .select("*, location_id(*)")
            .eq("id", str(event_id))
            .limit(1)
            .execute()
        )

        event = data[0]

        return cls(
            id=event["id"],
            type=event["type"],
            subtype=event["subtype"],
            description=event["description"],
            location_id=event["location_id"]["id"],
            agent_id=event["agent_id"],
            timestamp=datetime.fromisoformat(event["timestamp"]),
            witness_ids=event["witness_ids"],
            metadata=event["metadata"]
        )

    # @staticmethod
    # def from_discord_message(message: DiscordMessage, witnesses: list[UUID]) -> "Event":
    #     # parse user provided message into an event
    #     # witnesses are all agents who were in the same location as the message
    #     pass

    # @staticmethod
    # def from_agent_action(action: AgentAction, witnesses: list[UUID]) -> "Event":
    #     # parse agent action into an event
    #     pass


RECENT_EVENTS_BUFFER = 500

REFRESH_INTERVAL_SECONDS = 5


class EventsManager(BaseModel):
    recent_events: list[Event] = []
    world_id: str
    last_refresh: datetime
    refresh_lock: Any

    def __init__(self, world_id: str):
        last_refresh = datetime.now(pytz.utc)
        (_, data), _ = (
            supabase.table("Events")
            .select("*, location_id(*)")
            .eq("location_id.world_id", world_id)
            .order("timestamp", desc=True)
            .limit(RECENT_EVENTS_BUFFER)
            .execute()
        )
        recent_events = [
            Event(
<<<<<<< HEAD
                type=event["type"],
                subtype=event["subtype"],
=======
                type=EventType(event["type"]),
>>>>>>> 92ad4b69
                description=event["description"],
                location_id=event["location_id"]["id"],
                timestamp=datetime.fromisoformat(event["timestamp"]),
                witness_ids=event["witness_ids"],
<<<<<<< HEAD
                metadata=event["metadata"]
=======
                agent_id=event["agent_id"],
>>>>>>> 92ad4b69
            )
            for event in data
        ]

        super().__init__(
            recent_events=recent_events,
            world_id=world_id,
            last_refresh=last_refresh,
            refresh_lock=threading.Lock(),
        )

    def refresh_events(self) -> None:
        started_checking_events = datetime.now(pytz.utc)

        with self.refresh_lock:
            print("Refreshing events...")
            (_, data), _ = (
                supabase.table("Events")
                .select("*, location_id(*)")
                .eq("location_id.world_id", self.world_id)
                .order("timestamp", desc=True)
                .limit(RECENT_EVENTS_BUFFER)
                .execute()
            )

            events = [
                Event(
                    id=event["id"],
<<<<<<< HEAD
                    type=event["type"],
                    subtype=event["subtype"],
=======
                    type=EventType(event["type"]),
>>>>>>> 92ad4b69
                    description=event["description"],
                    location_id=event["location_id"]["id"],
                    agent_id=event["agent_id"],
                    timestamp=datetime.fromisoformat(event["timestamp"]),
                    witness_ids=event["witness_ids"],
                    metadata=event["metadata"],
                )
                for event in data
            ]

            self.recent_events = events
            self.last_refresh = (
                max(
                    datetime.fromisoformat(data[0]["timestamp"]),
                    started_checking_events,
                )
                if len(data) > 0
                else started_checking_events
            )

    def add_event(self, event: Event) -> None:
        """Adds an event in the current step to the DB and local object"""

        # get the witnesses
        (_, witness_data), count = (
            supabase.table("Agents")
            .select("id")
            .eq("location_id", event.location_id)
            .execute()
        )

        event.witness_ids = [witness["id"] for witness in witness_data]

        supabase.table("Events").insert(event.db_dict()).execute()

        # add event to local events list
        self.recent_events.append(event)

    def get_events(
        self,
        agent_id: Optional[UUID] = None,
        location_id: Optional[UUID] = None,
        type: Optional[EventType] = None,
        description: Optional[str] = None,
        after: Optional[datetime] = None,
        witness_ids: Optional[list[UUID]] = None,
        force_refresh: Optional[bool] = False,
    ) -> tuple[list[Event], datetime]:
        if (
            (datetime.now(pytz.utc) - self.last_refresh).seconds
            > REFRESH_INTERVAL_SECONDS
        ) or force_refresh:
            self.refresh_events()

        filtered_events = self.recent_events

        if after is not None:
            filtered_events = [
                event for event in filtered_events if event.timestamp > after
            ]

        if location_id is not None:
            filtered_events = [
                event
                for event in filtered_events
                if str(event.location_id) == str(location_id)
            ]

        if agent_id is not None:
            filtered_events = [
                event
                for event in filtered_events
                if str(event.agent_id) == str(agent_id)
            ]

        if type is not None:
            filtered_events = [event for event in filtered_events if event.type == type]

        if description is not None:
            filtered_events = [
                event for event in filtered_events if event.description == description
            ]

        if witness_ids is not None:
            filtered_events = [
                event
                for event in filtered_events
                if set(list(map(str, witness_ids))).issubset(
                    set(list(map(str, event.witness_ids)))
                )
            ]

        return (filtered_events, self.last_refresh)

    def remove_event(self, event_id: UUID):
        self.recent_events = [
            event for event in self.recent_events if event.id != event_id
        ]
        return self.recent_events<|MERGE_RESOLUTION|>--- conflicted
+++ resolved
@@ -166,21 +166,14 @@
         )
         recent_events = [
             Event(
-<<<<<<< HEAD
-                type=event["type"],
+                type=EventType(event["type"]),
                 subtype=event["subtype"],
-=======
-                type=EventType(event["type"]),
->>>>>>> 92ad4b69
                 description=event["description"],
                 location_id=event["location_id"]["id"],
                 timestamp=datetime.fromisoformat(event["timestamp"]),
                 witness_ids=event["witness_ids"],
-<<<<<<< HEAD
                 metadata=event["metadata"]
-=======
                 agent_id=event["agent_id"],
->>>>>>> 92ad4b69
             )
             for event in data
         ]
@@ -209,12 +202,8 @@
             events = [
                 Event(
                     id=event["id"],
-<<<<<<< HEAD
-                    type=event["type"],
+                    type=EventType(event["type"]),
                     subtype=event["subtype"],
-=======
-                    type=EventType(event["type"]),
->>>>>>> 92ad4b69
                     description=event["description"],
                     location_id=event["location_id"]["id"],
                     agent_id=event["agent_id"],
