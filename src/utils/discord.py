--- conflicted
+++ resolved
@@ -5,13 +5,10 @@
 event_loop = asyncio.get_event_loop()
 rest_started = False
 
-<<<<<<< HEAD
+
 async def _send_message(token, channel_id, message, rest_client: hikari.RESTApp):
     # We acquire a client with a given token. This allows one REST app instance
     # with one internal connection pool to be reused.
-=======
-async def _send_message(token, channel_id, message, rest_client):
->>>>>>> 92ad4b69
     async with rest_client.acquire(token, "BOT") as client:
         message = await client.create_message(channel_id, message)
     return message
