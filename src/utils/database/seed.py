import asyncio
import os
import random
<<<<<<< HEAD

from ..config import load_config
from ..general import seed_uuid
from ..parameters import DISCORD_ENABLED, DiscordChannelId
from .client import supabase
=======
import uuid
from src.utils.database.base import Tables

from src.utils.database.client import get_database

from ..parameters import DiscordChannelId
>>>>>>> b2874544

config = load_config()

DEFAULT_WORLD = {
    "id": config.default_world_id,
    "name": config.world_name,
}


def get_channel_id(location_name: str):
    location_name = location_name.upper().replace(" ", "_")
    try:
        return DiscordChannelId[location_name].value
    except KeyError:
        return None


worlds = [DEFAULT_WORLD]

locations = [
    {
        "id": seed_uuid(f"location-{location.name}"),
        "world_id": config.default_world_id,
        "name": location.name,
        "description": location.description,
        "channel_id": get_channel_id(location.name) if DISCORD_ENABLED else None,
        "allowed_agent_ids": [],
        "available_tools": [],
    }
    for location in config.locations
]


agents = [
    {
        "id": seed_uuid(f"agent-{agent.first_name}"),
        "full_name": agent.first_name,
        "private_bio": agent.private_bio,
        "public_bio": agent.public_bio,
        "directives": agent.directives,
        "authorized_tools": [],
        "ordered_plan_ids": [],
        "world_id": config.default_world_id,
        "location_id": random.choice(locations)["id"],
        "discord_bot_token": os.environ.get(
            f"{agent.first_name.upper()}_DISCORD_TOKEN", None
        ),
    }
    for agent in config.agents
]

# For now, allow all agents in all locations
for location in locations:
    location["allowed_agent_ids"] = [agent["id"] for agent in agents]

# plans = [
#     {
#         "id": "06d08245-81a4-4236-ad98-e128ed01167b",
#         "agent_id": "16b8e29c-ce8e-4d7e-96a4-8ba4b6550460",  # Marty
#         "description": "Meet with Rebecca in the conference room and ask her how she is doing",
#         "max_duration_hrs": 1,
#         "stop_condition": "The meeting is over",
#         "location_id": locations[2]["id"],  # Conference Room
#     },
#     {
#         "id": "2bedb32a-e1e8-46b3-a0c9-e98dfaabc391",
#         "agent_id": "1cb5bc4f-4ea9-42b6-9fb7-af2626cf8bb0",  # Rebecca
#         "description": "Join the team meeting in the conference room",
#         "max_duration_hrs": 1,
#         "stop_condition": "The meeting is over",
#         "location_id": locations[2]["id"],  # Conference Room
#     },
#     {
#         "id": "3a44ec12-8211-4a21-8d73-e0bc2a0c73c9",
#         "agent_id": "b956fdf7-4ca8-4b25-9b84-a359b497017a",  # Sam
#         "description": "Conduct a code review session with the engineering team in the Work Zone",
#         "max_duration_hrs": 2,
#         "stop_condition": "The code review session is complete",
#         "location_id": locations[6]["id"],  # Work Zone
#     },
#     {
#         "id": "c38a73a2-2e59-4dc6-aa87-d05df1e3c8d3",
#         "agent_id": "7988ca44-d43a-4052-87ec-ded3fb48bd77",  # Nina
#         "description": "Present a new marketing campaign proposal to the team in the Conference Room",
#         "max_duration_hrs": 1,
#         "stop_condition": "The presentation is over",
#         "location_id": locations[2]["id"],  # Conference Room
#     },
#     {
#         "id": "6fdd5f5f-e67a-4a1a-b6e9-6a34b6a977d6",
#         "agent_id": "f1f5a0d9-42fd-442c-b687-f9f1348998e6",  # Oliver
#         "description": "Analyze the latest financial reports and prepare a budget update in the Break Room",
#         "max_duration_hrs": 2,
#         "stop_condition": "The budget update is prepared",
#         "location_id": locations[3]["id"],  # Break Room
#     },
# ]


async def seed(small=False):
    print(f"🌱 seeding the db - {'small' if small else 'normal'}")
<<<<<<< HEAD
    await supabase.table("Worlds").upsert(worlds).execute()
    await supabase.table("Locations").upsert(locations).execute()
    await supabase.table("Agents").upsert(agents[:2] if small else agents).execute()
    # await supabase.table("Plans").upsert(plans[:2] if small else plans).execute()
=======
    database = await get_database()
    await database.insert(Tables.Worlds, worlds, upsert=True)
    await database.insert(Tables.Locations, locations, upsert=True)
    await database.insert(Tables.Agents, agents[:2] if small else agents, upsert=True)
    await database.insert(Tables.Plans, plans[:2] if small else plans, upsert=True)
>>>>>>> b2874544


def main():
    asyncio.run(seed(small=False))


def main_small():
    asyncio.run(seed(small=True))<|MERGE_RESOLUTION|>--- conflicted
+++ resolved
@@ -1,20 +1,13 @@
 import asyncio
 import os
 import random
-<<<<<<< HEAD
+
+from src.utils.database.base import Tables
+from src.utils.database.client import get_database
 
 from ..config import load_config
 from ..general import seed_uuid
 from ..parameters import DISCORD_ENABLED, DiscordChannelId
-from .client import supabase
-=======
-import uuid
-from src.utils.database.base import Tables
-
-from src.utils.database.client import get_database
-
-from ..parameters import DiscordChannelId
->>>>>>> b2874544
 
 config = load_config()
 
@@ -116,18 +109,11 @@
 
 async def seed(small=False):
     print(f"🌱 seeding the db - {'small' if small else 'normal'}")
-<<<<<<< HEAD
-    await supabase.table("Worlds").upsert(worlds).execute()
-    await supabase.table("Locations").upsert(locations).execute()
-    await supabase.table("Agents").upsert(agents[:2] if small else agents).execute()
-    # await supabase.table("Plans").upsert(plans[:2] if small else plans).execute()
-=======
     database = await get_database()
     await database.insert(Tables.Worlds, worlds, upsert=True)
     await database.insert(Tables.Locations, locations, upsert=True)
     await database.insert(Tables.Agents, agents[:2] if small else agents, upsert=True)
-    await database.insert(Tables.Plans, plans[:2] if small else plans, upsert=True)
->>>>>>> b2874544
+    # await database.insert(Tables.Plans, plans[:2] if small else plans, upsert=True)
 
 
 def main():
