import asyncio
import os
import random

from src.utils.database.base import Tables
from src.utils.database.client import get_database

from ..config import AgentConfig, load_config
from ..general import seed_uuid
from ..parameters import DISCORD_ENABLED

config = load_config()


worlds = [
    {
        "id": config.world_id,
        "name": config.world_name,
    }
]

locations = [
    {
        "id": location.id,
        "world_id": config.world_id,
        "name": location.name,
        "description": location.description,
<<<<<<< HEAD
        "channel_id": os.environ.get(f"{location.name.upper().strip().replace(' ', '_')}_CHANNEL_ID", None)
=======
        "channel_id": os.environ.get(f"{location.name.upper().replace(' ','_')}_CHANNEL_ID", None)
>>>>>>> dbebf79f
        if DISCORD_ENABLED
        else None,
        "allowed_agent_ids": [],
        "available_tools": [],
    }
    for location in config.locations
]

agents = [
    {
        "id": agent.id,
        "full_name": agent.first_name,
        "private_bio": agent.private_bio,
        "public_bio": agent.public_bio,
        "directives": agent.directives,
        "authorized_tools": [],
        "ordered_plan_ids": [seed_uuid(f"agent-{agent.id}-initial-plan")],
        "world_id": config.world_id,
        "location_id": random.choice(locations)["id"],
        "discord_bot_token": os.environ.get(
            f"{agent.first_name.upper()}_DISCORD_TOKEN", None
        ),
    }
    for agent in config.agents
]

if DISCORD_ENABLED:
    for agent in agents:
        if agent["discord_bot_token"] is None:
            raise ValueError(
                f"Could not find discord bot token for agent {agent['full_name']}"
            )

# For now, allow all agents in all locations
for location in locations:
    location["allowed_agent_ids"] = [agent["id"] for agent in agents]


def get_agent_initial_plan(agent: AgentConfig):
    location_name = agent.initial_plan["location"]
    location = next(
        (location for location in config.locations if location.name == location_name),
        None,
    )

    if location is None:
        raise ValueError(
            f"Could not find location with name {location_name} for agent {agent.first_name}"
        )

    return {
        "id": seed_uuid(f"agent-{agent.id}-initial-plan"),
        "agent_id": agent.id,
        "description": agent.initial_plan["description"],
        "max_duration_hrs": 1,
        "stop_condition": agent.initial_plan["stop_condition"],
        "location_id": location.id,
    }


initial_plans = [get_agent_initial_plan(agent) for agent in config.agents]


async def seed(small=False):
    print(f"seeding the db - {'small' if small else 'normal'}")

    database = await get_database()
    await database.insert(Tables.Worlds, worlds, upsert=True)
    await database.insert(Tables.Locations, locations, upsert=True)
    await database.insert(Tables.Agents, agents[:2] if small else agents, upsert=True)
    await database.insert(
        Tables.Plans, initial_plans[:2] if small else initial_plans, upsert=True
    )

    await database.close()


def main():
    asyncio.run(seed(small=False))


def main_small():
    asyncio.run(seed(small=True))<|MERGE_RESOLUTION|>--- conflicted
+++ resolved
@@ -25,11 +25,9 @@
         "world_id": config.world_id,
         "name": location.name,
         "description": location.description,
-<<<<<<< HEAD
-        "channel_id": os.environ.get(f"{location.name.upper().strip().replace(' ', '_')}_CHANNEL_ID", None)
-=======
-        "channel_id": os.environ.get(f"{location.name.upper().replace(' ','_')}_CHANNEL_ID", None)
->>>>>>> dbebf79f
+        "channel_id": os.environ.get(
+            f"{location.name.upper().replace(' ','_')}_CHANNEL_ID", None
+        )
         if DISCORD_ENABLED
         else None,
         "allowed_agent_ids": [],
