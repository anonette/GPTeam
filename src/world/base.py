--- conflicted
+++ resolved
@@ -5,11 +5,10 @@
 
 from pydantic import BaseModel
 
-from src.event.base import EventManager
+from src.event.base import Event, EventManager
 
-from ..location.base import Event, Location
 from ..agent.base import Agent
-from ..world.base import Event
+from ..location.base import Location
 from ..utils.database import supabase
 
 
@@ -17,18 +16,20 @@
     id: UUID
     name: str
     current_step: int
-<<<<<<< HEAD
     _locations: list[Location]
-=======
     agents: list[Agent] = []
     event_manager: EventManager
->>>>>>> 1772bf9b
 
     def __init__(self, name: str, current_step: int = 0, id: Optional[UUID] = None):
         if id is None:
             id = uuid4()
 
-        super().__init__(id=id, name=name, current_step=current_step, event_manager=EventManager(current_step))
+        super().__init__(
+            id=id,
+            name=name,
+            current_step=current_step,
+            event_manager=EventManager(current_step),
+        )
         self.load_agents()
 
     @property
@@ -55,7 +56,9 @@
         return cls(**data[1][0])
 
     def get_agents(self):
-        data, count = supabase.table("Agents").select("*").eq("world_id", str(self.id)).execute()
+        data, count = (
+            supabase.table("Agents").select("*").eq("world_id", str(self.id)).execute()
+        )
         agents = [Agent(**agent) for agent in data[1]]
         return agents
 
@@ -100,7 +103,9 @@
         for agent in self.agents:
             agent.run_for_one_step(self.event_manager)
         self.current_step += 1
-        supabase.table("Worlds").update({"current_step": self.current_step}).eq("id", str(self.id)).execute()
+        supabase.table("Worlds").update({"current_step": self.current_step}).eq(
+            "id", str(self.id)
+        ).execute()
 
     def run(self, steps: int = 1):
         for _ in range(steps):
