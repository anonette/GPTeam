from enum import Enum


class ToolName(Enum):
    SEARCH = "search"
    SPEAK = "speak"
    WOLFRAM_APLHA = "wolfram-alpha"
    HUMAN = "human"
    COMPANY_DIRECTORY = "company-directory"
<<<<<<< HEAD
    SAVE_DOCUMENT = "save-document"
    READ_DOCUMENT = "read-document"
    SEARCH_DOCUMENTS = "search-documents"
=======
    WAIT = "wait"
>>>>>>> 7fbd7536
<|MERGE_RESOLUTION|>--- conflicted
+++ resolved
@@ -7,10 +7,7 @@
     WOLFRAM_APLHA = "wolfram-alpha"
     HUMAN = "human"
     COMPANY_DIRECTORY = "company-directory"
-<<<<<<< HEAD
     SAVE_DOCUMENT = "save-document"
     READ_DOCUMENT = "read-document"
     SEARCH_DOCUMENTS = "search-documents"
-=======
-    WAIT = "wait"
->>>>>>> 7fbd7536
+    WAIT = "wait"