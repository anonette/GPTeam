--- conflicted
+++ resolved
@@ -20,14 +20,8 @@
 async def wait_async(agent_input: str, tool_context: ToolContext) -> str:
     """Wait for a specified event to occur."""
 
-<<<<<<< HEAD
-    # Recent memories
-    memories = await (await get_database()).get_by_field(Tables.Memories, "agent_id", str(tool_context.agent_id), limit=5)
-    memories = [f"{m['description']} @ {m['created_at']}" for m in memories]
-=======
     # Get the memories
     memories = [f"{m.description} @ {m.created_at}" for m in tool_context.memories]
->>>>>>> 623c6635
 
     # Set up the LLM, Parser, and Prompter
     llm = ChatModel(temperature=0)
