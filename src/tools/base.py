--- conflicted
+++ resolved
@@ -10,12 +10,16 @@
 from typing_extensions import override
 
 from src.tools.context import ToolContext
-<<<<<<< HEAD
+from src.tools.document import (
+    ReadDocumentToolInput,
+    SaveDocumentToolInput,
+    SearchDocumentsToolInput,
+    read_document,
+    save_document,
+    search_documents,
+)
 from src.utils.prompt import PromptString
-=======
-from src.tools.document import ReadDocumentToolInput, SaveDocumentToolInput, SearchDocumentsToolInput, read_document, save_document, search_documents
 from src.world.context import WorldContext
->>>>>>> 42a25e42
 
 from .directory import consult_directory
 from .name import ToolName
@@ -51,7 +55,11 @@
     def run(self, agent_input: str | dict, tool_context: ToolContext) -> List[BaseTool]:
         # if the tool requires context
         if self.requires_context:
-            input = {"agent_input": agent_input, "tool_context": tool_context} if isinstance(agent_input, str) else {**agent_input, "tool_context": tool_context}
+            input = (
+                {"agent_input": agent_input, "tool_context": tool_context}
+                if isinstance(agent_input, str)
+                else {**agent_input, "tool_context": tool_context}
+            )
 
         else:
             input = agent_input
@@ -80,49 +88,6 @@
     )
 
 
-<<<<<<< HEAD
-TOOLS: dict[ToolName, CustomTool] = {
-    ToolName.SEARCH: CustomTool(
-        name="search",
-        func=GoogleSearchAPIWrapper().run,
-        description="useful for when you need to search for information you do not know. the input to this should be a single search term.",
-        summarize="You have just searched Google with the following search input: {tool_input} and got the following result {tool_result}. Write a single sentence with useful information to share with others in your location about how the result can help you accomplish your plan: {plan_description}.",
-        requires_context=False,
-        requires_authorization=False,
-        worldwide=True,
-    ),
-    ToolName.SPEAK: CustomTool(
-        name="speak",
-        func=send_message,
-        description="useful for when you need to speak to someone at your location. the input to this should be a single message, including the name of the person you want to speak to. e.g. David Summers: Do you know the printing code?",
-        summarize="You have just said {tool_input}. Write a single sentence with useful information to share with others in your location about how the result can help you accomplish your plan: {plan_description}.",
-        requires_context=True,
-        requires_authorization=False,
-        worldwide=True,
-    ),
-    ToolName.WOLFRAM_APLHA: load_built_in_tool(
-        "wolfram-alpha", requires_authorization=False, worldwide=True
-    ),
-    ToolName.HUMAN: load_built_in_tool(
-        "human",
-        summarize="You have just asked a human for help by saying {tool_input}. This is what they replied: {tool_result}. Write a single sentence with useful information to share with others in your location about how the result can help you accomplish your plan: {plan_description}.",
-        requires_authorization=False,
-        worldwide=True,
-    ),
-    ToolName.COMPANY_DIRECTORY: CustomTool(
-        name=ToolName.COMPANY_DIRECTORY.value,
-        func=consult_directory,
-        description="A directory of all the people you can speak with, detailing their full names, roles, and current locations. Useful for when you need find out information about other people working at the company.",
-        summarize="You have just consulted the company directory and found out the following: {tool_result}. Write a single sentence with useful information to share with others in your location about how what you found out from the company directory can help you accomplish your plan: {plan_description}.",
-        requires_context=True,  # this tool requires location_id as context
-        requires_authorization=False,
-        worldwide=True,
-    ),
-}
-
-
-def get_tools(tools: List[ToolName], include_worldwide=False) -> List[CustomTool]:
-=======
 def get_tools(
     tools: List[ToolName],
     context: WorldContext,
@@ -145,6 +110,7 @@
             name="search",
             func=GoogleSearchAPIWrapper().run,
             description="useful for when you need to search for information you do not know. the input to this should be a single search term.",
+            summarize="You have just searched Google with the following search input: {tool_input} and got the following result {tool_result}. Write a single sentence with useful information to share with others in your location about how the result can help you accomplish your plan: {plan_description}.",
             requires_context=False,
             requires_authorization=False,
             worldwide=True,
@@ -152,7 +118,8 @@
         ToolName.SPEAK: CustomTool(
             name="speak",
             func=send_message,
-            description=f"say something in the {location_name}. {other_agent_names} are also in the {location_name} and will hear what you say. No one else will hear you. You can say something to everyone nearby, or address a specific person at your location (one of {other_agent_names}). The input should be of the format <recipient's full name> OR everyone;'<message>' (e.g. David Summers;'Hi David! How are you doing today?') (e.g. everyone;'Let\'s get this meeting started.'). Do not use a semi-colon in your message.",
+            description=f"say something in the {location_name}. {other_agent_names} are also in the {location_name} and will hear what you say. No one else will hear you. You can say something to everyone nearby, or address a specific person at your location (one of {other_agent_names}). The input should be of the format <recipient's full name> OR everyone;'<message>' (e.g. David Summers;'Hi David! How are you doing today?') (e.g. everyone;'Let's get this meeting started.'). Do not use a semi-colon in your message.",
+            summarize="You have just said {tool_input}. Write a single sentence with useful information to share with others in your location about how the result can help you accomplish your plan: {plan_description}.",
             requires_context=True,
             requires_authorization=False,
             worldwide=True,
@@ -169,12 +136,16 @@
             "wolfram-alpha", requires_authorization=False, worldwide=True
         ),
         ToolName.HUMAN: load_built_in_tool(
-            "human", requires_authorization=False, worldwide=True
+            "human",
+            requires_authorization=False,
+            worldwide=True,
+            summarize="You have just asked a human for help by saying {tool_input}. This is what they replied: {tool_result}. Write a single sentence with useful information to share with others in your location about how the result can help you accomplish your plan: {plan_description}.",
         ),
         ToolName.COMPANY_DIRECTORY: CustomTool(
             name=ToolName.COMPANY_DIRECTORY.value,
             func=consult_directory,
             description="A directory of all the people you can speak with, detailing their names, roles, and current locations. Useful for when you need help from another person.",
+            summarize="You have just consulted the company directory and found out the following: {tool_result}. Write a single sentence with useful information to share with others in your location about how what you found out from the company directory can help you accomplish your plan: {plan_description}.",
             requires_context=True,  # this tool requires location_id as context
             requires_authorization=False,
             worldwide=True,
@@ -212,7 +183,6 @@
         ),
     }
 
->>>>>>> 42a25e42
     if not include_worldwide:
         return [TOOLS[tool] for tool in tools]
 
